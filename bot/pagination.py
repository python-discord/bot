import asyncio
import typing as t
from contextlib import suppress
from functools import partial

import discord
from discord.abc import User
from discord.ext.commands import Context, Paginator

from bot import constants
from bot.log import get_logger
from bot.utils import messages

FIRST_EMOJI = "\u23EE"   # [:track_previous:]
LEFT_EMOJI = "\u2B05"    # [:arrow_left:]
RIGHT_EMOJI = "\u27A1"   # [:arrow_right:]
LAST_EMOJI = "\u23ED"    # [:track_next:]
DELETE_EMOJI = constants.Emojis.trashcan  # [:trashcan:]

PAGINATION_EMOJI = (FIRST_EMOJI, LEFT_EMOJI, RIGHT_EMOJI, LAST_EMOJI, DELETE_EMOJI)

log = get_logger(__name__)


class EmptyPaginatorEmbedError(Exception):
    """Raised when attempting to paginate with empty contents."""

    pass


class LinePaginator(Paginator):
    """
    A class that aids in paginating code blocks for Discord messages.

    Available attributes include:
    * prefix: `str`
        The prefix inserted to every page. e.g. three backticks.
    * suffix: `str`
        The suffix appended at the end of every page. e.g. three backticks.
    * max_size: `int`
        The maximum amount of codepoints allowed in a page.
    * scale_to_size: `int`
        The maximum amount of characters a single line can scale up to.
    * max_lines: `int`
        The maximum amount of lines allowed in a page.
    """

    def __init__(
        self,
        prefix: str = '```',
        suffix: str = '```',
        max_size: int = 4000,
        scale_to_size: int = 4000,
        max_lines: t.Optional[int] = None,
        linesep: str = "\n"
    ) -> None:
        """
        This function overrides the Paginator.__init__ from inside discord.ext.commands.

        It overrides in order to allow us to configure the maximum number of lines per page.
        """
        # Embeds that exceed 4096 characters will result in an HTTPException
        # (Discord API limit), so we've set a limit of 4000
        if max_size > 4000:
            raise ValueError(f"max_size must be <= 4,000 characters. ({max_size} > 4000)")

        super().__init__(
            prefix,
            suffix,
            max_size - len(suffix),
            linesep
        )

        if scale_to_size < max_size:
            raise ValueError(f"scale_to_size must be >= max_size. ({scale_to_size} < {max_size})")

        if scale_to_size > 4000:
            raise ValueError(f"scale_to_size must be <= 4,000 characters. ({scale_to_size} > 4000)")

        self.scale_to_size = scale_to_size - len(suffix)
        self.max_lines = max_lines
        self._current_page = [prefix]
        self._linecount = 0
        self._count = len(prefix) + 1  # prefix + newline
        self._pages = []

    def add_line(self, line: str = '', *, empty: bool = False) -> None:
        """
        Adds a line to the current page.

        If a line on a page exceeds `max_size` characters, then `max_size` will go up to
        `scale_to_size` for a single line before creating a new page for the overflow words. If it
        is still exceeded, the excess characters are stored and placed on the next pages unti
        there are none remaining (by word boundary). The line is truncated if `scale_to_size` is
        still exceeded after attempting to continue onto the next page.

        In the case that the page already contains one or more lines and the new lines would cause
        `max_size` to be exceeded, a new page is created. This is done in order to make a best
        effort to avoid breaking up single lines across pages, while keeping the total length of the
        page at a reasonable size.

        This function overrides the `Paginator.add_line` from inside `discord.ext.commands`.

        It overrides in order to allow us to configure the maximum number of lines per page.
        """
        remaining_words = None
        if len(line) > (max_chars := self.max_size - len(self.prefix) - 2):
            if len(line) > self.scale_to_size:
                line, remaining_words = self._split_remaining_words(line, max_chars)
                if len(line) > self.scale_to_size:
                    log.debug("Could not continue to next page, truncating line.")
                    line = line[:self.scale_to_size]

        # Check if we should start a new page or continue the line on the current one
        if self.max_lines is not None and self._linecount >= self.max_lines:
            log.debug("max_lines exceeded, creating new page.")
            self._new_page()
        elif self._count + len(line) + 1 > self.max_size and self._linecount > 0:
            log.debug("max_size exceeded on page with lines, creating new page.")
            self._new_page()

        self._linecount += 1

        self._count += len(line) + 1
        self._current_page.append(line)

        if empty:
            self._current_page.append('')
            self._count += 1

        # Start a new page if there were any overflow words
        if remaining_words:
            self._new_page()
            self.add_line(remaining_words)

    def _new_page(self) -> None:
        """
        Internal: start a new page for the paginator.

        This closes the current page and resets the counters for the new page's line count and
        character count.
        """
        self._linecount = 0
        self._count = len(self.prefix) + 1
        self.close_page()

    def _split_remaining_words(self, line: str, max_chars: int) -> t.Tuple[str, t.Optional[str]]:
        """
        Internal: split a line into two strings -- reduced_words and remaining_words.

        reduced_words: the remaining words in `line`, after attempting to remove all words that
            exceed `max_chars` (rounding down to the nearest word boundary).

        remaining_words: the words in `line` which exceed `max_chars`. This value is None if
            no words could be split from `line`.

        If there are any remaining_words, an ellipses is appended to reduced_words and a
        continuation header is inserted before remaining_words to visually communicate the line
        continuation.

        Return a tuple in the format (reduced_words, remaining_words).
        """
        reduced_words = []
        remaining_words = []

        # "(Continued)" is used on a line by itself to indicate the continuation of last page
        continuation_header = "(Continued)\n-----------\n"
        reduced_char_count = 0
        is_full = False

        for word in line.split(" "):
            if not is_full:
                if len(word) + reduced_char_count <= max_chars:
                    reduced_words.append(word)
                    reduced_char_count += len(word) + 1
                else:
                    # If reduced_words is empty, we were unable to split the words across pages
                    if not reduced_words:
                        return line, None
                    is_full = True
                    remaining_words.append(word)
            else:
                remaining_words.append(word)

        return (
            " ".join(reduced_words) + "..." if remaining_words else "",
            continuation_header + " ".join(remaining_words) if remaining_words else None
        )

    @classmethod
    async def paginate(
        cls,
        lines: list[str],
        ctx: Context | discord.Interaction,
        embed: discord.Embed,
        prefix: str = "",
        suffix: str = "",
        max_lines: t.Optional[int] = None,
        max_size: int = 500,
        scale_to_size: int = 4000,
        empty: bool = True,
        restrict_to_user: User = None,
        timeout: int = 300,
        footer_text: str = None,
        url: str = None,
        exception_on_empty_embed: bool = False,
        reply: bool = False,
    ) -> t.Optional[discord.Message]:
        """
        Use a paginator and set of reactions to provide pagination over a set of lines.

        The reactions are used to switch page, or to finish with pagination.

        When used, this will send a message using `ctx.send()` and apply a set of reactions to it. These reactions may
        be used to change page, or to remove pagination from the message.

        Pagination will also be removed automatically if no reaction is added for five minutes (300 seconds).

        The interaction will be limited to `restrict_to_user` (ctx.author by default) or
        to any user with a moderation role.

        Example:
        >>> embed = discord.Embed()
        >>> embed.set_author(name="Some Operation", url=url, icon_url=icon)
        >>> await LinePaginator.paginate([line for line in lines], ctx, embed)
        """
        paginator = cls(prefix=prefix, suffix=suffix, max_size=max_size, max_lines=max_lines,
                        scale_to_size=scale_to_size)
        current_page = 0

        if not restrict_to_user:
            if isinstance(ctx, discord.Interaction):
                restrict_to_user = ctx.user
            else:
                restrict_to_user = ctx.author

        if not lines:
            if exception_on_empty_embed:
                log.exception("Pagination asked for empty lines iterable")
                raise EmptyPaginatorEmbedError("No lines to paginate")

            log.debug("No lines to add to paginator, adding '(nothing to display)' message")
            lines.append("*(nothing to display)*")

        for line in lines:
            try:
                paginator.add_line(line, empty=empty)
            except Exception:
                log.exception(f"Failed to add line to paginator: '{line}'")
                raise  # Should propagate
            else:
                log.trace(f"Added line to paginator: '{line}'")

        log.debug(f"Paginator created with {len(paginator.pages)} pages")

        embed.description = paginator.pages[current_page]

        reference = ctx.message if reply else None

        if len(paginator.pages) <= 1:
            if footer_text:
                embed.set_footer(text=footer_text)
                log.trace(f"Setting embed footer to '{footer_text}'")

            if url:
                embed.url = url
                log.trace(f"Setting embed url to '{url}'")

            log.debug("There's less than two pages, so we won't paginate - sending single page on its own")
<<<<<<< HEAD
            return await ctx.send(embed=embed, reference=reference)
=======
            if isinstance(ctx, discord.Interaction):
                return await ctx.response.send_message(embed=embed)
            return await ctx.send(embed=embed)
>>>>>>> 5b6b6352
        else:
            if footer_text:
                embed.set_footer(text=f"{footer_text} (Page {current_page + 1}/{len(paginator.pages)})")
            else:
                embed.set_footer(text=f"Page {current_page + 1}/{len(paginator.pages)}")
            log.trace(f"Setting embed footer to '{embed.footer.text}'")

            if url:
                embed.url = url
                log.trace(f"Setting embed url to '{url}'")

            log.debug("Sending first page to channel...")
<<<<<<< HEAD
            message = await ctx.send(embed=embed, reference=reference)
=======
            if isinstance(ctx, discord.Interaction):
                await ctx.response.send_message(embed=embed)
                message = await ctx.original_response()
            else:
                message = await ctx.send(embed=embed)
>>>>>>> 5b6b6352

        log.debug("Adding emoji reactions to message...")

        for emoji in PAGINATION_EMOJI:
            # Add all the applicable emoji to the message
            log.trace(f"Adding reaction: {repr(emoji)}")
            await message.add_reaction(emoji)

        check = partial(
            messages.reaction_check,
            message_id=message.id,
            allowed_emoji=PAGINATION_EMOJI,
            allowed_users=(restrict_to_user.id,),
        )

        while True:
            try:
                if isinstance(ctx, discord.Interaction):
                    reaction, user = await ctx.client.wait_for("reaction_add", timeout=timeout, check=check)
                else:
                    reaction, user = await ctx.bot.wait_for("reaction_add", timeout=timeout, check=check)
                log.trace(f"Got reaction: {reaction}")
            except asyncio.TimeoutError:
                log.debug("Timed out waiting for a reaction")
                break  # We're done, no reactions for the last 5 minutes

            if str(reaction.emoji) == DELETE_EMOJI:
                log.debug("Got delete reaction")
                return await message.delete()
            elif reaction.emoji in PAGINATION_EMOJI:
                total_pages = len(paginator.pages)
                try:
                    await message.remove_reaction(reaction.emoji, user)
                except discord.HTTPException as e:
                    # Suppress if trying to act on an archived thread.
                    if e.code != 50083:
                        raise e

                if reaction.emoji == FIRST_EMOJI:
                    current_page = 0
                    log.debug(f"Got first page reaction - changing to page 1/{total_pages}")
                elif reaction.emoji == LAST_EMOJI:
                    current_page = len(paginator.pages) - 1
                    log.debug(f"Got last page reaction - changing to page {current_page + 1}/{total_pages}")
                elif reaction.emoji == LEFT_EMOJI:
                    if current_page <= 0:
                        log.debug("Got previous page reaction, but we're on the first page - ignoring")
                        continue

                    current_page -= 1
                    log.debug(f"Got previous page reaction - changing to page {current_page + 1}/{total_pages}")
                elif reaction.emoji == RIGHT_EMOJI:
                    if current_page >= len(paginator.pages) - 1:
                        log.debug("Got next page reaction, but we're on the last page - ignoring")
                        continue

                    current_page += 1
                    log.debug(f"Got next page reaction - changing to page {current_page + 1}/{total_pages}")

                embed.description = paginator.pages[current_page]

                if footer_text:
                    embed.set_footer(text=f"{footer_text} (Page {current_page + 1}/{len(paginator.pages)})")
                else:
                    embed.set_footer(text=f"Page {current_page + 1}/{len(paginator.pages)}")

                try:
                    await message.edit(embed=embed)
                except discord.HTTPException as e:
                    if e.code == 50083:
                        # Trying to act on an archived thread, just ignore and abort
                        break
                    else:
                        raise e

        log.debug("Ending pagination and clearing reactions.")
        with suppress(discord.NotFound):
            try:
                await message.clear_reactions()
            except discord.HTTPException as e:
                # Suppress if trying to act on an archived thread.
                if e.code != 50083:
                    raise e<|MERGE_RESOLUTION|>--- conflicted
+++ resolved
@@ -267,13 +267,10 @@
                 log.trace(f"Setting embed url to '{url}'")
 
             log.debug("There's less than two pages, so we won't paginate - sending single page on its own")
-<<<<<<< HEAD
-            return await ctx.send(embed=embed, reference=reference)
-=======
+
             if isinstance(ctx, discord.Interaction):
                 return await ctx.response.send_message(embed=embed)
-            return await ctx.send(embed=embed)
->>>>>>> 5b6b6352
+            return await ctx.send(embed=embed, reference=reference)
         else:
             if footer_text:
                 embed.set_footer(text=f"{footer_text} (Page {current_page + 1}/{len(paginator.pages)})")
@@ -286,15 +283,12 @@
                 log.trace(f"Setting embed url to '{url}'")
 
             log.debug("Sending first page to channel...")
-<<<<<<< HEAD
-            message = await ctx.send(embed=embed, reference=reference)
-=======
+
             if isinstance(ctx, discord.Interaction):
                 await ctx.response.send_message(embed=embed)
                 message = await ctx.original_response()
             else:
-                message = await ctx.send(embed=embed)
->>>>>>> 5b6b6352
+                message = await ctx.send(embed=embed, reference=reference)
 
         log.debug("Adding emoji reactions to message...")
 
