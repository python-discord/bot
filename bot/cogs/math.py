--- conflicted
+++ resolved
@@ -106,25 +106,7 @@
                 return
 
             # Send LaTeX to website to get image
-<<<<<<< HEAD
             file = await download_latex(parsed)
-=======
-            data = {
-                "latex": parsed,
-                "res": 300,
-                "color": 808080
-            }
-
-            async with self.bot.http_session.post(LATEX_URL, data=data) as resp:
-                html = await resp.text()
-
-            name = search(r'hist\.request\.basename = "(?P<url>[^"]+)"', html).group('url')
-
-            async with self.bot.http_session.get(f"{LATEX_URL}/output/{name}.png") as resp:
-                bytes_img = await resp.read()
-
-            file = File(fp=BytesIO(bytes_img), filename="latex.png")
->>>>>>> 7991fb22
 
             await ctx.send(file=file)
 
@@ -150,25 +132,7 @@
                 return
 
             # Send LaTeX to website to get image
-<<<<<<< HEAD
             file = await download_latex(parsed)
-=======
-            data = {
-                "latex": parsed,
-                "res": 300,
-                "color": 808080
-            }
-
-            async with self.bot.http_session.post(LATEX_URL, data=data) as resp:
-                html = await resp.text()
-
-            name = search(r'hist\.request\.basename = "(?P<url>[^"]+)"', html).group('url')
-
-            async with self.bot.http_session.get(f"{LATEX_URL}/output/{name}.png") as resp:
-                bytes_img = await resp.read()
-
-            file = File(fp=BytesIO(bytes_img), filename="latex.png")
->>>>>>> 7991fb22
 
             await ctx.send(file=file)
 
