--- conflicted
+++ resolved
@@ -134,7 +134,6 @@
             }
         )
 
-<<<<<<< HEAD
         is_printable = all(char in string.printable for char in tag_name)
 
         # 'tag_name' has at least one invalid character.
@@ -143,24 +142,12 @@
                         "Rejecting the request.")
             embed.title = random.choice(Tags.FAIL_TITLES)
             embed.description = "Don't be ridiculous, you can't use that character!"
-=======
-        # 'tag_name' has at least one special character.
-        if tag_name != raw_name:
-            log.warning(f"{author} tried to put a special character in a tag name. "
-                        "Rejecting the request.")
-            embed.title = "Please don't do that"
-            embed.description = "Don't be ridiculous, special characters obviously aren't allowed in the tag name"
->>>>>>> dd0bed2b
 
         # 'tag_content' or 'tag_name' are either empty, or consist of nothing but whitespace
         elif (tag_content is not None and not tag_content) or not tag_name:
             log.warning(f"{author} tried to create a tag with a name consisting only of whitespace. "
                         "Rejecting the request.")
-<<<<<<< HEAD
             embed.title = random.choice(Tags.FAIL_TITLES)
-=======
-            embed.title = "Please don't do that"
->>>>>>> dd0bed2b
             embed.description = "Tags should not be empty, or filled with whitespace."
 
         # 'tag_name' is a number of some kind, we don't allow that.
@@ -168,11 +155,7 @@
             log.error("inside the is_number")
             log.warning(f"{author} tried to create a tag with a digit as its name. "
                         "Rejecting the request.")
-<<<<<<< HEAD
             embed.title = random.choice(Tags.FAIL_TITLES)
-=======
-            embed.title = "Please don't do that"
->>>>>>> dd0bed2b
             embed.description = "Tag names can't be numbers."
 
         else:
@@ -232,13 +215,7 @@
             return
 
         tags = []
-        tag_name = tag_name.lower().strip()
-        validation = await self.validate(ctx.author, tag_name)
-
-        if validation is not None:
-            return await ctx.send(embed=validation)
-
-<<<<<<< HEAD
+        
         if tag_name is not None:
             tag_name = tag_name.lower().strip()
             validation = await self.validate(ctx.author, tag_name)
@@ -246,8 +223,6 @@
             if validation is not None:
                 return await ctx.send(embed=validation)
 
-=======
->>>>>>> dd0bed2b
         embed = Embed()
         embed.colour = Colour.red()
         tag_data = await self.get_tag_data(tag_name)
@@ -314,7 +289,6 @@
         :param tag_content: The content of the tag.
         """
 
-<<<<<<< HEAD
         validation = await self.validate(ctx.author, tag_name, tag_content)
 
         if validation is not None:
@@ -323,15 +297,6 @@
         tag_name = tag_name.lower().strip()
         tag_content = tag_content.strip()
 
-=======
-        tag_name = tag_name.lower().strip()
-        tag_content = tag_content.strip()
-        validation = await self.validate(ctx.author, tag_name, tag_content)
-
-        if validation is not None:
-            return await ctx.send(embed=validation)
-
->>>>>>> dd0bed2b
         embed = Embed()
         embed.colour = Colour.red()
         tag_data = await self.post_tag_data(tag_name, tag_content)
@@ -364,20 +329,12 @@
         :param tag_name: The name of the tag to delete.
         """
 
-<<<<<<< HEAD
-=======
-        tag_name = tag_name.lower().strip()
->>>>>>> dd0bed2b
         validation = await self.validate(ctx.author, tag_name)
 
         if validation is not None:
             return await ctx.send(embed=validation)
 
-<<<<<<< HEAD
         tag_name = tag_name.lower().strip()
-
-=======
->>>>>>> dd0bed2b
         embed = Embed()
         embed.colour = Colour.red()
         tag_data = await self.delete_tag_data(tag_name)
