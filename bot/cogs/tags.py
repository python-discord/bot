import logging
import random
import time

from discord import Colour, Embed
from discord.ext.commands import (
<<<<<<< HEAD
    AutoShardedBot, BadArgument,
    Context, Converter, command
)

from bot.constants import (
    Channels, Cooldowns, Keys, Roles, URLs
=======
    AutoShardedBot, BadArgument, Context,
    Converter, command
)

from bot.constants import (
    ADMIN_ROLE, BOT_COMMANDS_CHANNEL, DEVTEST_CHANNEL,
    ERROR_REPLIES, HELPERS_CHANNEL, MODERATOR_ROLE, OWNER_ROLE,
    SITE_API_KEY, SITE_API_TAGS_URL, TAG_COOLDOWN
>>>>>>> b96f02a2
)
from bot.decorators import with_role
from bot.pagination import LinePaginator

log = logging.getLogger(__name__)

TEST_CHANNELS = (
    Channels.devtest,
    Channels.bot,
    Channels.helpers
)


class TagNameConverter(Converter):
    @staticmethod
    async def convert(ctx: Context, tag_name: str):
        def is_number(value):
            try:
                float(value)
            except ValueError:
                return False
            return True

        tag_name = tag_name.lower().strip()

        # The tag name has at least one invalid character.
        if ascii(tag_name)[1:-1] != tag_name:
            log.warning(f"{ctx.author} tried to put an invalid character in a tag name. "
                        "Rejecting the request.")
            raise BadArgument("Don't be ridiculous, you can't use that character!")

        # The tag name is either empty, or consists of nothing but whitespace.
        elif not tag_name:
            log.warning(f"{ctx.author} tried to create a tag with a name consisting only of whitespace. "
                        "Rejecting the request.")
            raise BadArgument("Tag names should not be empty, or filled with whitespace.")

        # The tag name is a number of some kind, we don't allow that.
        elif is_number(tag_name):
            log.warning(f"{ctx.author} tried to create a tag with a digit as its name. "
                        "Rejecting the request.")
            raise BadArgument("Tag names can't be numbers.")

        # The tag name is longer than 127 characters.
        elif len(tag_name) > 127:
            log.warning(f"{ctx.author} tried to request a tag name with over 127 characters. "
                        "Rejecting the request.")
            raise BadArgument("Are you insane? That's way too long!")

        return tag_name


class TagContentConverter(Converter):
    @staticmethod
    async def convert(ctx: Context, tag_content: str):
        tag_content = tag_content.strip()

        # The tag contents should not be empty, or filled with whitespace.
        if not tag_content:
            log.warning(f"{ctx.author} tried to create a tag containing only whitespace. "
                        "Rejecting the request.")
            raise BadArgument("Tag contents should not be empty, or filled with whitespace.")

        return tag_content


class Tags:
    """
    Save new tags and fetch existing tags.
    """

    def __init__(self, bot: AutoShardedBot):
        self.bot = bot
        self.tag_cooldowns = {}
        self.headers = {"X-API-KEY": Keys.site_api}

    async def get_tag_data(self, tag_name=None) -> dict:
        """
        Retrieve the tag_data from our API

        :param tag_name: the tag to retrieve
        :return:
        if tag_name was provided, returns a dict with tag data.
        if not, returns a list of dicts with all tag data.

        """
        params = {}

        if tag_name:
            params["tag_name"] = tag_name

        response = await self.bot.http_session.get(URLs.site_tags_api, headers=self.headers, params=params)
        tag_data = await response.json()

        return tag_data

    async def post_tag_data(self, tag_name: str, tag_content: str) -> dict:
        """
        Send some tag_data to our API to have it saved in the database.

        :param tag_name: The name of the tag to create or edit.
        :param tag_content: The content of the tag.
        :return: json response from the API in the following format:
        {
            'success': bool
        }
        """

        params = {
            'tag_name': tag_name,
            'tag_content': tag_content
        }

        response = await self.bot.http_session.post(URLs.site_tags_api, headers=self.headers, json=params)
        tag_data = await response.json()

        return tag_data

    async def delete_tag_data(self, tag_name: str) -> dict:
        """
        Delete a tag using our API.

        :param tag_name: The name of the tag to delete.
        :return: json response from the API in the following format:
        {
            'success': bool
        }
        """

        params = {}

        if tag_name:
            params['tag_name'] = tag_name

        response = await self.bot.http_session.delete(URLs.site_tags_api, headers=self.headers, json=params)
        tag_data = await response.json()

        return tag_data

    @command(name="tags()", aliases=["tags"], hidden=True)
    async def info_command(self, ctx: Context):
        """
        Show available methods for this class.

        :param ctx: Discord message context
        """

        log.debug(f"{ctx.author} requested info about the tags cog")
        return await ctx.invoke(self.bot.get_command("help"), "Tags")

    @command(name="tags.get()", aliases=["tags.get", "tags.show()", "tags.show", "get_tag"])
    async def get_command(self, ctx: Context, tag_name: TagNameConverter=None):
        """
        Get a list of all tags or a specified tag.

        :param ctx: Discord message context
        :param tag_name:
        If provided, this function shows data for that specific tag.
        If not provided, this function shows the caller a list of all tags.
        """

        def _command_on_cooldown(tag_name) -> bool:
            """
            Check if the command is currently on cooldown.
            The cooldown duration is set in constants.py.

            This works on a per-tag, per-channel basis.
            :param tag_name: The name of the command to check.
            :return: True if the command is cooling down. Otherwise False.
            """

            now = time.time()

            cooldown_conditions = (
                tag_name
                and tag_name in self.tag_cooldowns
                and (now - self.tag_cooldowns[tag_name]["time"]) < Cooldowns.tags
                and self.tag_cooldowns[tag_name]["channel"] == ctx.channel.id
            )

            if cooldown_conditions:
                return True
            return False

        if _command_on_cooldown(tag_name):
            time_left = Cooldowns.tags - (time.time() - self.tag_cooldowns[tag_name]["time"])
            log.warning(f"{ctx.author} tried to get the '{tag_name}' tag, but the tag is on cooldown. "
                        f"Cooldown ends in {time_left:.1f} seconds.")
            return

        tags = []

        embed = Embed()
        embed.colour = Colour.red()
        tag_data = await self.get_tag_data(tag_name)

        # If we found something, prepare that data
        if tag_data:
            embed.colour = Colour.blurple()

            if tag_name:
                log.debug(f"{ctx.author} requested the tag '{tag_name}'")
                embed.title = tag_name

                if ctx.channel.id not in TEST_CHANNELS:
                    self.tag_cooldowns[tag_name] = {
                        "time": time.time(),
                        "channel": ctx.channel.id
                    }

            else:
                embed.title = "**Current tags**"

            if isinstance(tag_data, list):
                log.debug(f"{ctx.author} requested a list of all tags")
                tags = [f"**»**   {tag['tag_name']}" for tag in tag_data]
                tags = sorted(tags)

            else:
                embed.description = tag_data['tag_content']

        # If not, prepare an error message.
        else:
            embed.colour = Colour.red()

            if isinstance(tag_data, dict):
                log.warning(f"{ctx.author} requested the tag '{tag_name}', but it could not be found.")
                embed.description = f"**{tag_name}** is an unknown tag name. Please check the spelling and try again."
            else:
                log.warning(f"{ctx.author} requested a list of all tags, but the tags database was empty!")
                embed.description = "**There are no tags in the database!**"

            if tag_name:
                embed.set_footer(text="To show a list of all tags, use bot.tags.get().")
                embed.title = "Tag not found."

        # Paginate if this is a list of all tags
        if tags:
            if ctx.invoked_with == "tags.keys()":
                detail_invocation = "bot.tags[<tagname>]"
            elif ctx.invoked_with == "tags.get()":
                detail_invocation = "bot.tags.get(<tagname>)"
            else:
                detail_invocation = "bot.tags.get <tagname>"

            log.debug(f"Returning a paginated list of all tags.")
            return await LinePaginator.paginate(
                (lines for lines in tags),
                ctx, embed,
                footer_text=f"To show a tag, type {detail_invocation}.",
                empty=False,
                max_lines=15
            )

        return await ctx.send(embed=embed)

    @with_role(Roles.admin, Roles.owner, Roles.moderator)
    @command(name="tags.set()", aliases=["tags.set", "tags.add", "tags.add()", "tags.edit", "tags.edit()", "add_tag"])
    async def set_command(self, ctx: Context, tag_name: TagNameConverter, tag_content: TagContentConverter):
        """
        Create a new tag or edit an existing one.

        :param ctx: discord message context
        :param tag_name: The name of the tag to create or edit.
        :param tag_content: The content of the tag.
        """

        tag_name = tag_name.lower().strip()
        tag_content = tag_content.strip()

        embed = Embed()
        embed.colour = Colour.red()
        tag_data = await self.post_tag_data(tag_name, tag_content)

        if tag_data.get("success"):
            log.debug(f"{ctx.author} successfully added the following tag to our database: \n"
                      f"tag_name: {tag_name}\n"
                      f"tag_content: '{tag_content}'")
            embed.colour = Colour.blurple()
            embed.title = "Tag successfully added"
            embed.description = f"**{tag_name}** added to tag database."
        else:
            log.error("There was an unexpected database error when trying to add the following tag: \n"
                      f"tag_name: {tag_name}\n"
                      f"tag_content: '{tag_content}'\n"
                      f"response: {tag_data}")
            embed.title = "Database error"
            embed.description = ("There was a problem adding the data to the tags database. "
                                 "Please try again. If the problem persists, see the error logs.")

        return await ctx.send(embed=embed)

    @with_role(Roles.admin, Roles.owner)
    @command(name="tags.delete()", aliases=["tags.delete", "tags.remove", "tags.remove()", "remove_tag"])
    async def delete_command(self, ctx: Context, tag_name: TagNameConverter):
        """
        Remove a tag from the database.

        :param ctx: discord message context
        :param tag_name: The name of the tag to delete.
        """

        tag_name = tag_name.lower().strip()
        embed = Embed()
        embed.colour = Colour.red()
        tag_data = await self.delete_tag_data(tag_name)

        if tag_data.get("success") is True:
            log.debug(f"{ctx.author} successfully deleted the tag called '{tag_name}'")
            embed.colour = Colour.blurple()
            embed.title = tag_name
            embed.description = f"Tag successfully removed: {tag_name}."

        elif tag_data.get("success") is False:
            log.debug(f"{ctx.author} tried to delete a tag called '{tag_name}', but the tag does not exist.")
            embed.colour = Colour.red()
            embed.title = tag_name
            embed.description = "Tag doesn't appear to exist."

        else:
            log.error("There was an unexpected database error when trying to delete the following tag: \n"
                      f"tag_name: {tag_name}\n"
                      f"response: {tag_data}")
            embed.title = "Database error"
            embed.description = ("There was an unexpected error with deleting the data from the tags database. "
                                 "Please try again. If the problem persists, see the error logs.")

        return await ctx.send(embed=embed)

    @get_command.error
    @set_command.error
    @delete_command.error
    async def command_error(self, ctx, error):
        if isinstance(error, BadArgument):
            embed = Embed()
            embed.colour = Colour.red()
            embed.description = str(error)
            embed.title = random.choice(ERROR_REPLIES)
            await ctx.send(embed=embed)
        else:
            log.error(f"Unhandled tag command error: {error} ({error.original})")

    @command(name="tags.keys()")
    async def keys_command(self, ctx: Context):
        """
        Alias for `tags.get()` with no arguments.

        :param ctx: discord message context
        """

        return await ctx.invoke(self.get_command)


def setup(bot):
    bot.add_cog(Tags(bot))
    log.info("Cog loaded: Tags")<|MERGE_RESOLUTION|>--- conflicted
+++ resolved
@@ -4,23 +4,12 @@
 
 from discord import Colour, Embed
 from discord.ext.commands import (
-<<<<<<< HEAD
     AutoShardedBot, BadArgument,
     Context, Converter, command
 )
 
 from bot.constants import (
     Channels, Cooldowns, Keys, Roles, URLs
-=======
-    AutoShardedBot, BadArgument, Context,
-    Converter, command
-)
-
-from bot.constants import (
-    ADMIN_ROLE, BOT_COMMANDS_CHANNEL, DEVTEST_CHANNEL,
-    ERROR_REPLIES, HELPERS_CHANNEL, MODERATOR_ROLE, OWNER_ROLE,
-    SITE_API_KEY, SITE_API_TAGS_URL, TAG_COOLDOWN
->>>>>>> b96f02a2
 )
 from bot.decorators import with_role
 from bot.pagination import LinePaginator
