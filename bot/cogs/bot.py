--- conflicted
+++ resolved
@@ -119,7 +119,6 @@
             on_cooldown = time.time() - self.channel_cooldowns[msg.channel.id] < 300
             if not on_cooldown or msg.channel.id == DEVTEST_CHANNEL:
                 try:
-<<<<<<< HEAD
                     howto_embed = ""
                     not_backticks = ["'''", "\"\"\"", "´´´"]
                     python_syntax = any(
@@ -172,37 +171,6 @@
 
                     await msg.channel.send(embed=howto_embed)
                     self.channel_cooldowns[msg.channel.id] = time.time()
-=======
-                    content = self.codeblock_stripping(msg.content)
-                    if not content:
-                        return
-
-                    # Attempts to parse the message into an AST node.
-                    # Invalid Python code will raise a SyntaxError.
-                    tree = ast.parse(content)
-
-                    # Multiple lines of single words could be interpreted as expressions.
-                    # This check is to avoid all nodes being parsed as expressions.
-                    # (e.g. words over multiple lines)
-                    if not all(isinstance(node, ast.Expr) for node in tree.body):
-                        codeblock_tag = await self.bot.get_cog("Tags").get_tag_data("codeblock")
-
-                        if codeblock_tag == {}:
-                            log.warning(f"{msg.author} posted something that needed to be put inside Python "
-                                        "code blocks, but the 'codeblock' tag was not in the tags database!")
-                            return
-
-                        log.debug(f"{msg.author} posted something that needed to be put inside python code blocks. "
-                                  "Sending the user some instructions.")
-                        howto = (f"Hey {msg.author.mention}!\n\n"
-                                 "I noticed you were trying to paste code into this channel.\n\n"
-                                 f"{codeblock_tag['tag_content']}")
-
-                        howto_embed = Embed(description=howto)
-                        await msg.channel.send(embed=howto_embed)
-                        self.channel_cooldowns[msg.channel.id] = time.time()
-
->>>>>>> 8acd1b51
                 except SyntaxError:
                     log.trace(f"{msg.author} posted in a help channel, and when we tried to parse it as Python code, "
                               "ast.parse raised a SyntaxError. This probably just means it wasn't Python code. "
