--- conflicted
+++ resolved
@@ -229,10 +229,8 @@
         )
         parse_codeblock = (
             (
-<<<<<<< HEAD
                 msg.channel.id in self.channel_cooldowns or msg.channel.id in self.channel_whitelist
             ) and not msg.author.bot and len(msg.content.splitlines()) > 3 and not TokenRemover.is_token_in_message(msg)
-=======
                 is_help_channel
                 or msg.channel.id in self.channel_cooldowns
                 or msg.channel.id in self.channel_whitelist
@@ -240,7 +238,6 @@
             and not msg.author.bot
             and len(msg.content.splitlines()) > 3
             and not TokenRemover.find_token_in_message(msg)
->>>>>>> b7b48d02
         )
 
         if parse_codeblock:  # no token in the msg
