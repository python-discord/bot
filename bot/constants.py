--- conflicted
+++ resolved
@@ -94,6 +94,7 @@
     mod_meta = 775412552795947058
     mods = 305126844661760000
     nominations = 822920136150745168
+    nomination_discussion = 798959130634747914
     nomination_voting = 822853512709931008
     organisation = 551789653284356126
 
@@ -415,101 +416,6 @@
 
 DuckPond = _DuckPond()
 
-<<<<<<< HEAD
-    # 2021 Summer Code Jam
-    summer_code_jam: int
-
-
-class Channels(metaclass=YAMLGetter):
-    section = "guild"
-    subsection = "channels"
-
-    announcements: int
-    change_log: int
-    mailing_lists: int
-    python_events: int
-    python_news: int
-    reddit: int
-
-    dev_contrib: int
-    dev_core: int
-    dev_log: int
-
-    meta: int
-    python_general: int
-
-    help_system_forum: int
-
-    attachment_log: int
-    filter_log: int
-    message_log: int
-    mod_log: int
-    nomination_archive: int
-    user_log: int
-    voice_log: int
-
-    off_topic_0: int
-    off_topic_1: int
-    off_topic_2: int
-
-    bot_commands: int
-    discord_bots: int
-    esoteric: int
-    voice_gate: int
-    code_jam_planning: int
-
-    admins: int
-    admin_spam: int
-    defcon: int
-    helpers: int
-    incidents: int
-    incidents_archive: int
-    mod_alerts: int
-    mod_meta: int
-    mods: int
-    nominations: int
-    nomination_voting: int
-    nomination_discussion: int
-    organisation: int
-
-    admin_announcements: int
-    mod_announcements: int
-    staff_announcements: int
-
-    admins_voice: int
-    code_help_voice_0: int
-    code_help_voice_1: int
-    general_voice_0: int
-    general_voice_1: int
-    staff_voice: int
-
-    code_help_chat_0: int
-    code_help_chat_1: int
-    staff_voice_chat: int
-    voice_chat_0: int
-    voice_chat_1: int
-
-    big_brother_logs: int
-
-    roles: int
-
-
-class Webhooks(metaclass=YAMLGetter):
-    section = "guild"
-    subsection = "webhooks"
-
-    big_brother: int
-    dev_log: int
-    duck_pond: int
-    incidents: int
-    incidents_archive: int
-
-
-class Roles(metaclass=YAMLGetter):
-    section = "guild"
-    subsection = "roles"
-=======
->>>>>>> 5e57fc42
 
 class _PythonNews(EnvConfig):
     EnvConfig.Config.env_prefix = "python_news_"
