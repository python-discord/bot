--- conflicted
+++ resolved
@@ -128,17 +128,13 @@
         # Send the user a DM with the delete link for the paste.
         # The angle brackets around the remove link are required to stop Discord from visiting the URL to produce a
         # preview, thereby deleting the paste
-<<<<<<< HEAD
         try:
-            await message.author.send(content=f"[Click here](<{paste_response.removal}>) to delete your recent paste.")
+            await message.author.send(
+                f"[Click here](<{paste_response.removal}>) to delete the pasted attachment"
+                f" contents copied from [your message](<{message.jump_url}>)"
+            )
         except discord.Forbidden:
             log.debug(f"User {message.author} has DMs disabled, skipping delete link DM.")
-=======
-        await message.author.send(
-            f"[Click here](<{paste_response.removal}>) to delete the pasted attachment"
-            f" contents copied from [your message](<{message.jump_url}>)"
-        )
->>>>>>> a5b76e88
 
         # Edit the bot message to contain the link to the paste.
         await bot_reply.edit(content=f"[Click here]({paste_response.link}) to see this code in our pastebin.")
