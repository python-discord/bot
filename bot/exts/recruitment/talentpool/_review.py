import asyncio
import contextlib
import random
import re
import textwrap
import typing
from collections import Counter
from datetime import datetime, timedelta, timezone
from typing import List, Optional, Union

<<<<<<< HEAD
import discord
from botcore.site_api import ResponseCodeError
=======
>>>>>>> 813e50b3
from discord import Embed, Emoji, Member, Message, NotFound, PartialMessage, TextChannel
from pydis_core.site_api import ResponseCodeError

from bot.bot import Bot
from bot.constants import Channels, Colours, Emojis, Guild, Roles
from bot.exts.recruitment.talentpool._api import Nomination, NominationAPI
from bot.log import get_logger
from bot.utils import time
from bot.utils.channel import get_or_fetch_channel
from bot.utils.members import get_or_fetch_member
from bot.utils.messages import count_unique_users_reaction, pin_no_system_message

if typing.TYPE_CHECKING:
    from bot.exts.utils.thread_bumper import ThreadBumper

log = get_logger(__name__)

# Maximum amount of characters allowed in a message
MAX_MESSAGE_SIZE = 2000
# Maximum amount of characters allowed in an embed
MAX_EMBED_SIZE = 4000

# Maximum number of active reviews
MAX_ONGOING_REVIEWS = 3
# Minimum time between reviews
MIN_REVIEW_INTERVAL = timedelta(days=1)
# Minimum time between nomination and sending a review
MIN_NOMINATION_TIME = timedelta(days=7)

# A constant for weighting number of nomination entries against nomination age when selecting a user to review.
# The higher this is, the lower the effect of review age. At 1, age and number of entries are weighted equally.
REVIEW_SCORE_WEIGHT = 1.5

# Regex for finding the first message of a nomination, and extracting the nominee.
NOMINATION_MESSAGE_REGEX = re.compile(
    r"<@!?(\d+)> \(.+#\d{4}\) for Helper!\n\n",
    re.MULTILINE
)


class Reviewer:
    """Manages, formats, and publishes reviews of helper nominees."""

    def __init__(self, bot: Bot, nomination_api: NominationAPI):
        self.bot = bot
        self.api = nomination_api

    async def maybe_review_user(self) -> bool:
        """
        Checks if a new vote should be triggered, and triggers one if ready.

        Returns a boolean representing whether a new vote was sent or not.
        """
        if not await self.is_ready_for_review():
            return False

        nomination = await self.get_nomination_to_review()
        if not nomination:
            return False

        await self.post_review(nomination)
        return True

    async def is_ready_for_review(self) -> bool:
        """
        Returns a boolean representing whether a new vote should be triggered.

        The criteria for this are:
         - The current number of reviews is lower than `MAX_ONGOING_REVIEWS`.
         - The most recent review was sent less than `MIN_REVIEW_INTERVAL` ago.
        """
        voting_channel = self.bot.get_channel(Channels.nomination_voting)

        review_count = 0
        is_first_message = True
        async for msg in voting_channel.history():
            # Try and filter out any non-review messages. We also only want to count
            # one message from reviews split over multiple messages. We use fixed text
            # from the start as any later text could be split over messages.
            if not msg.author.bot or "for Helper!" not in msg.content:
                continue

            if is_first_message:
                time_since_message_created = datetime.now(timezone.utc) - msg.created_at
                if time_since_message_created < MIN_REVIEW_INTERVAL:
                    log.debug("Most recent review was less than %s ago, cancelling check", MIN_REVIEW_INTERVAL)
                    return False

                is_first_message = False

            review_count += 1

            if review_count >= MAX_ONGOING_REVIEWS:
                log.debug("There are already at least %s ongoing reviews, cancelling check.", MAX_ONGOING_REVIEWS)
                return False

        return True

    async def get_nomination_to_review(self) -> Optional[Nomination]:
        """
        Returns the Nomination of the next user to review, or None if there are no users ready.

        Users will only be selected for review if:
         - They have not already been reviewed.
         - They have been nominated for longer than `MIN_NOMINATION_TIME`.

        The priority of the review is determined by how many nominations the user has
        (more nominations = higher priority).
        For users with equal priority the oldest nomination will be reviewed first.
        """
        now = datetime.now(timezone.utc)

        possible_nominations: list[Nomination] = []
        nominations = await self.api.get_nominations(active=True)
        for nomination in nominations:
            time_since_nomination = now - nomination.inserted_at
            if (
                not nomination.reviewed
                and time_since_nomination > MIN_NOMINATION_TIME
            ):
                possible_nominations.append(nomination)

        if not possible_nominations:
            log.debug("No users ready to review.")
            return None

        oldest_date = min(nomination.inserted_at for nomination in possible_nominations)
        max_entries = max(len(nomination.entries) for nomination in possible_nominations)

        def sort_key(nomination: Nomination) -> float:
            return self.score_nomination(nomination, oldest_date, now, max_entries)

        return max(possible_nominations, key=sort_key)

    @staticmethod
    def score_nomination(nomination: Nomination, oldest_date: datetime, now: datetime, max_entries: int) -> float:
        """
        Scores a nomination based on age and number of nomination entries.

        The higher the score, the higher the priority for being put up for review should be.
        """
        num_entries = len(nomination.entries)
        entries_score = num_entries / max_entries

        nomination_date = nomination.inserted_at
        age_score = (nomination_date - now) / (oldest_date - now)

        return entries_score * REVIEW_SCORE_WEIGHT + age_score

    async def post_review(self, nomination: Nomination) -> None:
        """Format the review of a user and post it to the nomination voting channel."""
        review, reviewed_emoji, nominee = await self.make_review(nomination)
        if not nominee:
            return

        guild = self.bot.get_guild(Guild.id)
        channel = guild.get_channel(Channels.nomination_voting)

        log.info(f"Posting the review of {nominee} ({nominee.id})")
        messages = await self._bulk_send(channel, review)

        await pin_no_system_message(messages[0])

        last_message = messages[-1]
        if reviewed_emoji:
            for reaction in (reviewed_emoji, "\N{THUMBS UP SIGN}", "\N{THUMBS DOWN SIGN}"):
                await last_message.add_reaction(reaction)

        thread = await last_message.create_thread(
            name=f"Nomination - {nominee}",
        )
        message = await thread.send(f"<@&{Roles.mod_team}> <@&{Roles.admins}>")

        await self.api.edit_nomination(nomination.id, reviewed=True, thread_id=thread.id)

        bump_cog: ThreadBumper = self.bot.get_cog("ThreadBumper")
        if bump_cog:
            context = await self.bot.get_context(message)
            await bump_cog.add_thread_to_bump_list(context, thread)

    async def make_review(self, nomination: Nomination) -> typing.Tuple[str, Optional[Emoji], Optional[Member]]:
        """Format a generic review of a user and return it with the reviewed emoji and the user themselves."""
        log.trace(f"Formatting the review of {nomination.user_id}")

        guild = self.bot.get_guild(Guild.id)
        nominee = await get_or_fetch_member(guild, nomination.user_id)

        if not nominee:
            return (
                f"I tried to review the user with ID `{nomination.user_id}`,"
                " but they don't appear to be on the server :pensive:"
            ), None, None

        opening = f"{nominee.mention} ({nominee}) for Helper!"

        current_nominations = "\n\n".join(
            f"**<@{entry.actor_id}>:** {entry.reason or '*no reason given*'}"
            for entry in nomination.entries[::-1]
        )
        current_nominations = f"**Nominated by:**\n{current_nominations}"

        review_body = await self._construct_review_body(nominee)

        reviewed_emoji = self._random_ducky(guild)
        vote_request = (
            "*Refer to their nomination and infraction histories for further details.*\n"
            f"*Please react {reviewed_emoji} once you have reviewed this user,"
            " and react :+1: for approval, or :-1: for disapproval*."
        )

        review = "\n\n".join((opening, current_nominations, review_body, vote_request))
        return review, reviewed_emoji, nominee

    async def archive_vote(self, message: PartialMessage, passed: bool) -> None:
        """Archive this vote to #nomination-archive."""
        message = await message.fetch()

        # We consider the first message in the nomination to contain the user ping, username#discrim, and fixed text
        messages = [message]
        if not NOMINATION_MESSAGE_REGEX.search(message.content):
            async for new_message in message.channel.history(before=message.created_at):
                messages.append(new_message)

                if NOMINATION_MESSAGE_REGEX.search(new_message.content):
                    break

        log.debug(f"Found {len(messages)} messages: {', '.join(str(m.id) for m in messages)}")

        parts = []
        for message_ in messages[::-1]:
            parts.append(message_.content)
            parts.append("\n" if message_.content.endswith(".") else " ")
        content = "".join(parts)

        # We assume that the first user mentioned is the user that we are voting on
        user_id = int(NOMINATION_MESSAGE_REGEX.search(content).group(1))

        # Get reaction counts
        reviewed = await count_unique_users_reaction(
            messages[0],
            lambda r: "ducky" in str(r) or str(r) == "\N{EYES}",
            count_bots=False
        )
        upvotes = await count_unique_users_reaction(
            messages[0],
            lambda r: str(r) == "\N{THUMBS UP SIGN}",
            count_bots=False
        )
        downvotes = await count_unique_users_reaction(
            messages[0],
            lambda r: str(r) == "\N{THUMBS DOWN SIGN}",
            count_bots=False
        )

        # Remove the first and last paragraphs
        stripped_content = content.split("\n\n", maxsplit=1)[1].rsplit("\n\n", maxsplit=1)[0]

        result = f"**Passed** {Emojis.incident_actioned}" if passed else f"**Rejected** {Emojis.incident_unactioned}"
        colour = Colours.soft_green if passed else Colours.soft_red
        timestamp = datetime.utcnow().strftime("%Y/%m/%d")

        embed_content = (
            f"{result} on {timestamp}\n"
            f"With {reviewed} {Emojis.ducky_dave} {upvotes} :+1: {downvotes} :-1:\n\n"
            f"{stripped_content}"
        )

        if user := await self.bot.fetch_user(user_id):
            embed_title = f"Vote for {user} (`{user.id}`)"
        else:
            embed_title = f"Vote for `{user_id}`"

        channel = self.bot.get_channel(Channels.nomination_archive)
        for number, part in enumerate(
                textwrap.wrap(embed_content, width=MAX_EMBED_SIZE, replace_whitespace=False, placeholder="")
        ):
            await channel.send(embed=Embed(
                title=embed_title if number == 0 else None,
                description="[...] " + part if number != 0 else part,
                colour=colour
            ))

        # Thread channel IDs are the same as the message ID of the parent message.
        nomination_thread = message.guild.get_thread(message.id)
        if not nomination_thread:
            try:
                nomination_thread = await message.guild.fetch_channel(message.id)
            except NotFound:
                log.warning(f"Could not find a thread linked to {message.channel.id}-{message.id}")
                return

        for message_ in messages:
            with contextlib.suppress(NotFound):
                await message_.delete()

        with contextlib.suppress(NotFound):
            await nomination_thread.edit(archived=True)

    async def _construct_review_body(self, member: Member) -> str:
        """Formats the body of the nomination, with details of activity, infractions, and previous nominations."""
        activity = await self._activity_review(member)
        infractions = await self._infractions_review(member)
        prev_nominations = await self._previous_nominations_review(member)

        body = f"{activity}\n\n{infractions}"
        if prev_nominations:
            body += f"\n\n{prev_nominations}"
        return body

    async def _activity_review(self, member: Member) -> str:
        """
        Format the activity of the nominee.

        Adds details on how long they've been on the server, their total message count,
        and the channels they're the most active in.
        """
        log.trace(f"Fetching the metricity data for {member.id}'s review")
        try:
            user_activity = await self.bot.api_client.get(f"bot/users/{member.id}/metricity_review_data")
        except ResponseCodeError as e:
            if e.status == 404:
                log.trace(f"The user {member.id} seems to have no activity logged in Metricity.")
                messages = "no"
                channels = ""
            else:
                log.trace(f"An unexpected error occured while fetching information of user {member.id}.")
                raise
        else:
            log.trace(f"Activity found for {member.id}, formatting review.")
            messages = user_activity["total_messages"]
            # Making this part flexible to the amount of expected and returned channels.
            first_channel = user_activity["top_channel_activity"][0]
            channels = f", with {first_channel[1]} messages in {first_channel[0]}"

            if len(user_activity["top_channel_activity"]) > 1:
                channels += ", " + ", ".join(
                    f"{count} in {channel}" for channel, count in user_activity["top_channel_activity"][1: -1]
                )
                last_channel = user_activity["top_channel_activity"][-1]
                channels += f", and {last_channel[1]} in {last_channel[0]}"

        joined_at_formatted = time.format_relative(member.joined_at)
        review = (
            f"{member.name} joined the server **{joined_at_formatted}**"
            f" and has **{messages} messages**{channels}."
        )

        return review

    async def _infractions_review(self, member: Member) -> str:
        """
        Formats the review of the nominee's infractions, if any.

        The infractions are listed by type and amount, and it is stated how long ago the last one was issued.
        """
        log.trace(f"Fetching the infraction data for {member.id}'s review")
        infraction_list = await self.bot.api_client.get(
            'bot/infractions/expanded',
            params={'user__id': str(member.id), 'ordering': '-inserted_at'}
        )

        log.trace(f"{len(infraction_list)} infractions found for {member.id}, formatting review.")
        if not infraction_list:
            return "They have no infractions."

        # Count the amount of each type of infraction.
        infr_stats = list(Counter(infr["type"] for infr in infraction_list).items())

        # Format into a sentence.
        if len(infr_stats) == 1:
            infr_type, count = infr_stats[0]
            infractions = f"{count} {self._format_infr_name(infr_type, count)}"
        else:  # We already made sure they have infractions.
            infractions = ", ".join(
                f"{count} {self._format_infr_name(infr_type, count)}"
                for infr_type, count in infr_stats[:-1]
            )
            last_infr, last_count = infr_stats[-1]
            infractions += f", and {last_count} {self._format_infr_name(last_infr, last_count)}"

        infractions = f"**{infractions}**"

        # Show when the last one was issued.
        if len(infraction_list) == 1:
            infractions += ", issued "
        else:
            infractions += ", with the last infraction issued "

        # Infractions were ordered by time since insertion descending.
        infractions += time.format_relative(infraction_list[0]['inserted_at'])

        return f"They have {infractions}."

    @staticmethod
    def _format_infr_name(infr_type: str, count: int) -> str:
        """
        Format the infraction type in a way readable in a sentence.

        Underscores are replaced with spaces, as well as *attempting* to show the appropriate plural form if necessary.
        This function by no means covers all rules of grammar.
        """
        formatted = infr_type.replace("_", " ")
        if count > 1:
            if infr_type.endswith(('ch', 'sh')):
                formatted += "e"
            formatted += "s"

        return formatted

    async def _previous_nominations_review(self, member: Member) -> Optional[str]:
        """
        Formats the review of the nominee's previous nominations.

        The number of previous nominations and unnominations are shown, as well as the reason the last one ended.
        """
        log.trace(f"Fetching the nomination history data for {member.id}'s review")
        history = await self.api.get_nominations(user_id=member.id, active=False)

        log.trace(f"{len(history)} previous nominations found for {member.id}, formatting review.")
        if not history:
            return

        num_entries = sum(len(nomination.entries) for nomination in history)

        nomination_times = f"{num_entries} times" if num_entries > 1 else "once"
        rejection_times = f"{len(history)} times" if len(history) > 1 else "once"
        thread_jump_urls = []

        for nomination in history:
            if nomination.thread_id is None:
                continue
            try:
                thread = await get_or_fetch_channel(nomination.thread_id)
            except discord.HTTPException:
                # Nothing to do here
                pass
            else:
                thread_jump_urls.append(thread.jump_url)

        if not thread_jump_urls:
            nomination_vote_threads = "No nomination threads have been found for this user."
        else:
            nomination_vote_threads = ", ".join(thread_jump_urls)

        end_time = time.format_relative(history[0].ended_at)

        review = (
            f"They were nominated **{nomination_times}** before"
            f", but their nomination was called off **{rejection_times}**."
            f"\nList of all of their nomination threads: {nomination_vote_threads}"
            f"\nThe last one ended {end_time} with the reason: {history[0].end_reason}"
        )

        return review

    @staticmethod
    def _random_ducky(guild: Guild) -> Union[Emoji, str]:
        """Picks a random ducky emoji. If no duckies found returns 👀."""
        duckies = [emoji for emoji in guild.emojis if emoji.name.startswith("ducky")]
        if not duckies:
            return "\N{EYES}"
        return random.choice(duckies)

    @staticmethod
    async def _bulk_send(channel: TextChannel, text: str) -> List[Message]:
        """
        Split a text into several if necessary, and post them to the channel.

        Returns the resulting message objects.
        """
        messages = textwrap.wrap(text, width=MAX_MESSAGE_SIZE, replace_whitespace=False)
        log.trace(f"The provided string will be sent to the channel {channel.id} as {len(messages)} messages.")

        results = []
        for message in messages:
            await asyncio.sleep(1)
            results.append(await channel.send(message))

        return results<|MERGE_RESOLUTION|>--- conflicted
+++ resolved
@@ -8,11 +8,6 @@
 from datetime import datetime, timedelta, timezone
 from typing import List, Optional, Union
 
-<<<<<<< HEAD
-import discord
-from botcore.site_api import ResponseCodeError
-=======
->>>>>>> 813e50b3
 from discord import Embed, Emoji, Member, Message, NotFound, PartialMessage, TextChannel
 from pydis_core.site_api import ResponseCodeError
 
@@ -21,7 +16,6 @@
 from bot.exts.recruitment.talentpool._api import Nomination, NominationAPI
 from bot.log import get_logger
 from bot.utils import time
-from bot.utils.channel import get_or_fetch_channel
 from bot.utils.members import get_or_fetch_member
 from bot.utils.messages import count_unique_users_reaction, pin_no_system_message
 
@@ -186,7 +180,7 @@
         )
         message = await thread.send(f"<@&{Roles.mod_team}> <@&{Roles.admins}>")
 
-        await self.api.edit_nomination(nomination.id, reviewed=True, thread_id=thread.id)
+        await self.api.edit_nomination(nomination.id, reviewed=True)
 
         bump_cog: ThreadBumper = self.bot.get_cog("ThreadBumper")
         if bump_cog:
@@ -439,30 +433,11 @@
 
         nomination_times = f"{num_entries} times" if num_entries > 1 else "once"
         rejection_times = f"{len(history)} times" if len(history) > 1 else "once"
-        thread_jump_urls = []
-
-        for nomination in history:
-            if nomination.thread_id is None:
-                continue
-            try:
-                thread = await get_or_fetch_channel(nomination.thread_id)
-            except discord.HTTPException:
-                # Nothing to do here
-                pass
-            else:
-                thread_jump_urls.append(thread.jump_url)
-
-        if not thread_jump_urls:
-            nomination_vote_threads = "No nomination threads have been found for this user."
-        else:
-            nomination_vote_threads = ", ".join(thread_jump_urls)
-
         end_time = time.format_relative(history[0].ended_at)
 
         review = (
             f"They were nominated **{nomination_times}** before"
             f", but their nomination was called off **{rejection_times}**."
-            f"\nList of all of their nomination threads: {nomination_vote_threads}"
             f"\nThe last one ended {end_time} with the reason: {history[0].end_reason}"
         )
 
