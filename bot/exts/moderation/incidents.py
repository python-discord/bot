--- conflicted
+++ resolved
@@ -1,10 +1,5 @@
 import asyncio
-<<<<<<< HEAD
-import logging
 import re
-=======
-import typing as t
->>>>>>> 432b5714
 from datetime import datetime
 from enum import Enum
 from typing import Optional
@@ -14,12 +9,8 @@
 from discord.ext.commands import Cog, Context, MessageConverter, MessageNotFound
 
 from bot.bot import Bot
-<<<<<<< HEAD
 from bot.constants import Channels, Colours, Emojis, Guild, Roles, Webhooks
-=======
-from bot.constants import Channels, Colours, Emojis, Guild, Webhooks
 from bot.log import get_logger
->>>>>>> 432b5714
 from bot.utils import scheduling
 from bot.utils.messages import format_user, sub_clyde
 
@@ -304,6 +295,7 @@
     def __init__(self, bot: Bot) -> None:
         """Prepare `event_lock` and schedule `crawl_task` on start-up."""
         self.bot = bot
+        self.incidents_webhook = None
 
         scheduling.create_task(self.fetch_webhook(), event_loop=self.bot.loop)
 
