import asyncio
import datetime

import arrow
from async_rediscache import RedisCache
from botcore.utils.scheduling import Scheduler
from dateutil.parser import isoparse, parse as dateutil_parse
from discord import Embed, Member
from discord.ext.commands import Cog, Context, group, has_any_role

from bot.bot import Bot
from bot.constants import Colours, Emojis, Guild, Icons, MODERATION_ROLES, Roles
from bot.converters import Expiry
from bot.log import get_logger
from bot.utils import time
from bot.utils.members import get_or_fetch_member

log = get_logger(__name__)

MAXIMUM_WORK_LIMIT = 16


class ModPings(Cog):
    """Commands for a moderator to turn moderator pings on and off."""

    # RedisCache[discord.Member.id, 'Naïve ISO 8601 string']
    # The cache's keys are mods who have pings off.
    # The cache's values are the times when the role should be re-applied to them, stored in ISO format.
    pings_off_mods = RedisCache()

    # RedisCache[discord.Member.id, 'start timestamp|total worktime in seconds']
    # The cache's keys are mod's ID
    # The cache's values are their pings on schedule timestamp and the total seconds (work time) until pings off
    modpings_schedule = RedisCache()

    def __init__(self, bot: Bot):
        self.bot = bot
        self._role_scheduler = Scheduler("ModPingsOnOff")
        self._modpings_scheduler = Scheduler("ModPingsSchedule")

        self.guild = None
        self.moderators_role = None

<<<<<<< HEAD
        self.fetch_guild_task = self.bot.loop.create_task(self.fetch_guild())
        self.modpings_schedule_task = scheduling.create_task(
            self.reschedule_modpings_schedule(),
            event_loop=self.bot.loop
        )
        self.reschedule_task = scheduling.create_task(
            self.reschedule_roles(),
            name="mod-pings-reschedule",
            event_loop=self.bot.loop,
        )
=======
    async def cog_load(self) -> None:
        """Schedule both when to reapply role and all mod ping schedules."""
        # await self.reschedule_modpings_schedule()
        await self.reschedule_roles()
>>>>>>> 38fe9628

    async def fetch_guild(self) -> None:
        """Fetch the configured `constants.Guild.id` guild object and assign to `self.guild`."""
        await self.bot.wait_until_guild_available()
        self.guild = self.bot.get_guild(Guild.id)

    async def reschedule_roles(self) -> None:
        """Reschedule moderators role re-apply times."""
        await self.fetch_guild_task
        self.moderators_role = self.guild.get_role(Roles.moderators)

        mod_team = self.guild.get_role(Roles.mod_team)
        pings_on = self.moderators_role.members
        pings_off = await self.pings_off_mods.to_dict()

        log.trace("Applying the moderators role to the mod team where necessary.")
        for mod in mod_team.members:
            if mod in pings_on:  # Make sure that on-duty mods aren't in the redis cache.
                if mod.id in pings_off:
                    await self.pings_off_mods.delete(mod.id)
                continue

            # Keep the role off only for those in the redis cache.
            if mod.id not in pings_off:
                await self.reapply_role(mod)
            else:
                expiry = isoparse(pings_off[mod.id])
                self._role_scheduler.schedule_at(expiry, mod.id, self.reapply_role(mod))

        # At this stage every entry in `pings_off` is expected to have a scheduled task, but that might not be the case
        # if the discord.py cache is missing members, or if the ID belongs to a former moderator.
        for mod_id, expiry_iso in pings_off.items():
            if mod_id not in self._role_scheduler:
                mod = await get_or_fetch_member(self.guild, mod_id)
                # Make sure the member is still a moderator and doesn't have the pingable role.
                if mod is None or mod.get_role(Roles.mod_team) is None or mod.get_role(Roles.moderators) is not None:
                    await self.pings_off_mods.delete(mod_id)
                else:
                    self._role_scheduler.schedule_at(isoparse(expiry_iso), mod_id, self.reapply_role(mod))

    async def reschedule_modpings_schedule(self) -> None:
        """Reschedule moderators schedule ping."""
        await self.bot.wait_until_guild_available()
        schedule_cache = await self.modpings_schedule.to_dict()

        log.info("Scheduling modpings schedule for applicable moderators found in cache.")
        for mod_id, schedule in schedule_cache.items():
            start_timestamp, work_time = schedule.split("|")
            start = datetime.datetime.fromtimestamp(float(start_timestamp))

            mod = await self.bot.fetch_user(mod_id)
            self._modpings_scheduler.schedule_at(
                start,
                mod_id,
                self.add_role_schedule(mod, work_time, start)
            )

    async def remove_role_schedule(self, mod: Member, work_time: int, schedule_start: datetime.datetime) -> None:
        """Removes the moderator's role to the given moderator."""
        log.trace(f"Removing moderator role from mod with ID {mod.id}")
        await mod.remove_roles(self.moderators_role, reason="Moderator schedule time expired.")

        # Remove the task before scheduling it again
        self._modpings_scheduler.cancel(mod.id)

        # Add the task again
        log.trace(f"Adding mod pings schedule task again for mod with ID {mod.id}")
        schedule_start += datetime.timedelta(days=1)
        self._modpings_scheduler.schedule_at(
            schedule_start,
            mod.id,
            self.add_role_schedule(mod, work_time, schedule_start)
        )

    async def add_role_schedule(self, mod: Member, work_time: int, schedule_start: datetime.datetime) -> None:
        """Adds the moderator's role to the given moderator."""
        # If the moderator has pings off, then skip adding role
        if mod.id in await self.pings_off_mods.to_dict():
            log.trace(f"Skipping adding moderator role to mod with ID {mod.id} - found in pings off cache.")
        else:
            log.trace(f"Applying moderator role to mod with ID {mod.id}")
            await self.reapply_role(mod, reason="Moderator scheduled time started!")

        log.trace(f"Sleeping for {work_time} seconds, worktime for mod with ID {mod.id}")
        await asyncio.sleep(work_time)
        await self.remove_role_schedule(mod, work_time, schedule_start)

    async def reapply_role(self, mod: Member, *, reason: str = None) -> None:
        """Reapply the moderator's role to the given moderator."""
        await self.fetch_guild_task
        if self.guild.get_role(Roles.mod_team) not in mod.roles:
            log.info(
                f"Preventing {mod} from being assigned the moderator role"
                "since they are missing the mod team role."
            )
            # The code that calls this method either prechecks the moderator's roles,
            # or it doesn't matter since this was called in a task.
            # The logging statement above is enough to ensure that this was caught
            # as with a logging level of WARNING, it will create a sentry issue.
            return
        log.trace(f"Re-applying role to mod with ID {mod.id}.")
        await mod.add_roles(self.moderators_role, reason=reason or "Pings off period expired.")
        await self.pings_off_mods.delete(mod.id)

    @group(name='modpings', aliases=('modping',), invoke_without_command=True)
    @has_any_role(*MODERATION_ROLES)
    async def modpings_group(self, ctx: Context) -> None:
        """Allow the removal and re-addition of the pingable moderators role."""
        await ctx.send_help(ctx.command)

    @modpings_group.command(name='off')
    @has_any_role(*MODERATION_ROLES)
    async def off_command(self, ctx: Context, duration: Expiry) -> None:
        """
        Temporarily removes the pingable moderators role for a set amount of time.

        A unit of time should be appended to the duration.
        Units (∗case-sensitive):
        \u2003`y` - years
        \u2003`m` - months∗
        \u2003`w` - weeks
        \u2003`d` - days
        \u2003`h` - hours
        \u2003`M` - minutes∗
        \u2003`s` - seconds

        Alternatively, an ISO 8601 timestamp can be provided for the duration.

        The duration cannot be longer than 30 days.
        """
        delta = duration - arrow.utcnow()
        if delta > datetime.timedelta(days=30):
            await ctx.send(":x: Cannot remove the role for longer than 30 days.")
            return

        mod = ctx.author

        until_date = duration.replace(microsecond=0).isoformat()  # Looks noisy with microseconds.
        await mod.remove_roles(self.moderators_role, reason=f"Turned pings off until {until_date}.")

        await self.pings_off_mods.set(mod.id, duration.isoformat())

        # Allow rescheduling the task without cancelling it separately via the `on` command.
        if mod.id in self._role_scheduler:
            self._role_scheduler.cancel(mod.id)
        self._role_scheduler.schedule_at(duration, mod.id, self.reapply_role(mod))

        embed = Embed(timestamp=duration, colour=Colours.bright_green)
        embed.set_footer(text="Moderators role has been removed until", icon_url=Icons.green_checkmark)
        await ctx.send(embed=embed)

    @modpings_group.command(name='on')
    @has_any_role(*MODERATION_ROLES)
    async def on_command(self, ctx: Context) -> None:
        """Re-apply the pingable moderators role."""
        mod = ctx.author
        if mod in self.moderators_role.members:
            await ctx.send(":question: You already have the role.")
            return

        await self.reapply_role(mod, reason="Pings off period canceled.")

        # We assume the task exists. Lack of it may indicate a bug.
        self._role_scheduler.cancel(mod.id)

        await ctx.send(f"{Emojis.check_mark} Moderators role has been re-applied.")

    @modpings_group.group(
        name='schedule',
        aliases=('s',),
        invoke_without_command=True
    )
    @has_any_role(*MODERATION_ROLES)
    async def schedule_modpings(self, ctx: Context, start: str, end: str) -> None:
        """Schedule modpings role to be added at <start> and removed at <end> everyday at UTC time!"""
        start, end = dateutil_parse(start), dateutil_parse(end)

        if end < start:
            end += datetime.timedelta(days=1)

        if (end - start) > datetime.timedelta(hours=MAXIMUM_WORK_LIMIT):
            await ctx.send(
                f":x: {ctx.author.mention} You can't have the modpings role for"
                f" more than {MAXIMUM_WORK_LIMIT} hours!"
            )
            return

        if start < datetime.datetime.utcnow():
            # The datetime has already gone for the day, so make it tomorrow
            # otherwise the scheduler would schedule it immediately
            start += datetime.timedelta(days=1)

        work_time = (end - start).total_seconds()

        await self.modpings_schedule.set(ctx.author.id, f"{start.timestamp()}|{work_time}")

        if ctx.author.id in self._modpings_scheduler:
            self._modpings_scheduler.cancel(ctx.author.id)

        self._modpings_scheduler.schedule_at(
            start,
            ctx.author.id,
            self.add_role_schedule(ctx.author, work_time, start)
        )

        await ctx.send(
            f"{Emojis.ok_hand} {ctx.author.mention} Scheduled mod pings from "
            f"{time.discord_timestamp(start, time.TimestampFormats.TIME)} to "
            f"{time.discord_timestamp(end, time.TimestampFormats.TIME)}!"
        )

    @schedule_modpings.command(name='delete', aliases=('del', 'd'))
    async def modpings_schedule_delete(self, ctx: Context) -> None:
        """Delete your modpings schedule."""
        self._modpings_scheduler.cancel(ctx.author.id)
        await self.modpings_schedule.delete(ctx.author.id)
        await ctx.send(f"{Emojis.ok_hand} {ctx.author.mention} Deleted your modpings schedule!")

    async def cog_unload(self) -> None:
        """Cancel role tasks when the cog unloads."""
<<<<<<< HEAD
        log.trace("Cog unload: canceling role tasks.")
        self.fetch_guild_task.cancel()

        self.reschedule_task.cancel()
=======
        log.trace("Cog unload: cancelling all scheduled tasks.")
>>>>>>> 38fe9628
        self._role_scheduler.cancel_all()
        self._modpings_scheduler.cancel_all()


async def setup(bot: Bot) -> None:
    """Load the ModPings cog."""
    await bot.add_cog(ModPings(bot))<|MERGE_RESOLUTION|>--- conflicted
+++ resolved
@@ -37,27 +37,16 @@
         self.bot = bot
         self._role_scheduler = Scheduler("ModPingsOnOff")
         self._modpings_scheduler = Scheduler("ModPingsSchedule")
+        self.fetch_guild_task = self.bot.loop.create_task(self.fetch_guild())
 
         self.guild = None
         self.moderators_role = None
 
-<<<<<<< HEAD
-        self.fetch_guild_task = self.bot.loop.create_task(self.fetch_guild())
-        self.modpings_schedule_task = scheduling.create_task(
-            self.reschedule_modpings_schedule(),
-            event_loop=self.bot.loop
-        )
-        self.reschedule_task = scheduling.create_task(
-            self.reschedule_roles(),
-            name="mod-pings-reschedule",
-            event_loop=self.bot.loop,
-        )
-=======
     async def cog_load(self) -> None:
         """Schedule both when to reapply role and all mod ping schedules."""
         # await self.reschedule_modpings_schedule()
+        await self.fetch_guild()
         await self.reschedule_roles()
->>>>>>> 38fe9628
 
     async def fetch_guild(self) -> None:
         """Fetch the configured `constants.Guild.id` guild object and assign to `self.guild`."""
@@ -278,14 +267,8 @@
 
     async def cog_unload(self) -> None:
         """Cancel role tasks when the cog unloads."""
-<<<<<<< HEAD
-        log.trace("Cog unload: canceling role tasks.")
+        log.trace("Cog unload: cancelling all scheduled tasks.")
         self.fetch_guild_task.cancel()
-
-        self.reschedule_task.cancel()
-=======
-        log.trace("Cog unload: cancelling all scheduled tasks.")
->>>>>>> 38fe9628
         self._role_scheduler.cancel_all()
         self._modpings_scheduler.cancel_all()
 
