<<<<<<< HEAD
import asyncio
import difflib
import json
import random
from datetime import timedelta
from functools import partial
from typing import Optional

import arrow
from discord import ButtonStyle, Colour, Embed, Interaction
from discord.ext.commands import Cog, Context, group, has_any_role
from discord.ui import Button, View
from discord.utils import sleep_until
=======
import datetime
import difflib

from botcore.site_api import ResponseCodeError
from discord import Colour, Embed
from discord.ext import tasks
from discord.ext.commands import Cog, Context, group, has_any_role
>>>>>>> 4590dfb3

from bot.bot import Bot
<<<<<<< HEAD
from bot.constants import Channels, MODERATION_ROLES, NEGATIVE_REPLIES
=======
from bot.constants import Bot as BotConfig, Channels, MODERATION_ROLES
>>>>>>> 4590dfb3
from bot.converters import OffTopicName
from bot.log import get_logger
from bot.pagination import LinePaginator

CHANNELS = (Channels.off_topic_0, Channels.off_topic_1, Channels.off_topic_2)

# In case, the off-topic channel name format is modified.
OTN_FORMATTER = "ot{number}-{name}"
OT_NUMBER_INDEX = 2
NAME_START_INDEX = 4

log = get_logger(__name__)


class OffTopicNames(Cog):
    """Commands related to managing the off-topic category channel names."""

    def __init__(self, bot: Bot):
        self.bot = bot

        # What errors to handle and restart the task using an exponential back-off algorithm
        self.update_names.add_exception_type(ResponseCodeError)
        self.update_names.start()

    async def cog_unload(self) -> None:
        """
        Gracefully stop the update_names task.

        Clear the exception types first, so that if the task hits any errors it is not re-attempted.
        """
        self.update_names.clear_exception_types()
        self.update_names.stop()

    @tasks.loop(time=datetime.time(), reconnect=True)
    async def update_names(self) -> None:
        """Background updater task that performs the daily channel name update."""
        await self.bot.wait_until_guild_available()

        try:
            channel_0_name, channel_1_name, channel_2_name = await self.bot.api_client.get(
                'bot/off-topic-channel-names', params={'random_items': 3}
            )
        except ResponseCodeError as e:
<<<<<<< HEAD
            log.error(f"Failed to get new off-topic channel names: code {e.response.status}")
            continue
        channel_0, channel_1, channel_2 = (bot.get_channel(channel_id) for channel_id in CHANNELS)
=======
            log.error(f"Failed to get new off topic channel names: code {e.response.status}")
            raise

        channel_0, channel_1, channel_2 = (self.bot.get_channel(channel_id) for channel_id in CHANNELS)
>>>>>>> 4590dfb3

        await channel_0.edit(name=OTN_FORMATTER.format(number=0, name=channel_0_name))
        await channel_1.edit(name=OTN_FORMATTER.format(number=1, name=channel_1_name))
        await channel_2.edit(name=OTN_FORMATTER.format(number=2, name=channel_2_name))

        log.debug(
            "Updated off-topic channel names to"
            f" {channel_0_name}, {channel_1_name} and {channel_2_name}"
        )

<<<<<<< HEAD

class OffTopicNames(Cog):
    """Commands related to managing the off-topic category channel names."""

    def __init__(self, bot: Bot):
        self.bot = bot
        self.updater_task = None

        scheduling.create_task(self.init_offtopic_updater(), event_loop=self.bot.loop)

    def cog_unload(self) -> None:
        """Cancel any running updater tasks on cog unload."""
        if self.updater_task is not None:
            self.updater_task.cancel()

    async def init_offtopic_updater(self) -> None:
        """Start off-topic channel updating event loop if it hasn't already started."""
        await self.bot.wait_until_guild_available()
        if self.updater_task is None:
            coro = update_names(self.bot)
            self.updater_task = scheduling.create_task(coro, event_loop=self.bot.loop)

    async def toggle_ot_name_activity(self, ctx: Context, name: str, active: bool) -> None:
        """Toggle active attribute for an off-topic name."""
        data = {
            "active": active
        }
        await self.bot.api_client.patch(f"bot/off-topic-channel-names/{name}", data=data)
        await ctx.send(f"Off-topic name `{name}` has been {'activated' if active else 'deactivated'}.")

    async def list_ot_names(self, ctx: Context, active: bool = True) -> None:
        """Send an embed containing active/deactivated off-topic channel names."""
        result = await self.bot.api_client.get('bot/off-topic-channel-names', params={'active': json.dumps(active)})
        lines = sorted(f"• {name}" for name in result)
        embed = Embed(
            title=f"{'Active' if active else 'Deactivated'} off-topic names (`{len(result)}` total)",
            colour=Colour.blue()
        )
        if result:
            await LinePaginator.paginate(lines, ctx, embed, max_size=400, empty=False)
        else:
            embed.description = "Hmmm, seems like there's nothing here yet."
            await ctx.send(embed=embed)

=======
>>>>>>> 4590dfb3
    @group(name='otname', aliases=('otnames', 'otn'), invoke_without_command=True)
    @has_any_role(*MODERATION_ROLES)
    async def otname_group(self, ctx: Context) -> None:
        """Add or list items from the off-topic channel name rotation."""
        await ctx.send_help(ctx.command)

    @otname_group.command(name='add', aliases=('a',))
    @has_any_role(*MODERATION_ROLES)
    async def add_command(self, ctx: Context, *, name: OffTopicName) -> None:
        """
        Adds a new off-topic name to the rotation.

        The name is not added if it is too similar to an existing name.
        """
        existing_names = await self.bot.api_client.get('bot/off-topic-channel-names')
        close_match = difflib.get_close_matches(name, existing_names, n=1, cutoff=0.8)

        if close_match:
            match = close_match[0]
            log.info(
                f"{ctx.author} tried to add channel name '{name}' but it was too similar to '{match}'"
            )
            await ctx.send(
                f":x: The channel name `{name}` is too similar to `{match}`, and thus was not added. "
                f"Use `{BotConfig.prefix}otn forceadd` to override this check."
            )
        else:
            await self._add_name(ctx, name)

    @otname_group.command(name='forceadd', aliases=('fa',))
    @has_any_role(*MODERATION_ROLES)
    async def force_add_command(self, ctx: Context, *, name: OffTopicName) -> None:
        """Forcefully adds a new off-topic name to the rotation."""
        await self._add_name(ctx, name)

    async def _add_name(self, ctx: Context, name: str) -> None:
        """Adds an off-topic channel name to the site storage."""
        await self.bot.api_client.post('bot/off-topic-channel-names', params={'name': name})

        log.info(f"{ctx.author} added the off-topic channel name '{name}'")
        await ctx.send(f":ok_hand: Added `{name}` to the names list.")

    @otname_group.command(name='delete', aliases=('remove', 'rm', 'del', 'd'))
    @has_any_role(*MODERATION_ROLES)
    async def delete_command(self, ctx: Context, *, name: OffTopicName) -> None:
        """Removes a off-topic name from the rotation."""
        await self.bot.api_client.delete(f'bot/off-topic-channel-names/{name}')

        log.info(f"{ctx.author} deleted the off-topic channel name '{name}'")
        await ctx.send(f":ok_hand: Removed `{name}` from the names list.")

    @otname_group.command(name='activate', aliases=('whitelist',))
    @has_any_role(*MODERATION_ROLES)
    async def activate_ot_name(self, ctx: Context, name: OffTopicName) -> None:
        """Activate an existing off-topic name."""
        await self.toggle_ot_name_activity(ctx, name, True)

    @otname_group.command(name='deactivate', aliases=('blacklist',))
    @has_any_role(*MODERATION_ROLES)
    async def de_activate_ot_name(self, ctx: Context, name: OffTopicName) -> None:
        """Deactivate a specific off-topic name."""
        await self.toggle_ot_name_activity(ctx, name, False)

    @otname_group.command(name='reroll')
    @has_any_role(*MODERATION_ROLES)
    async def re_roll_command(self, ctx: Context, ot_channel_index: Optional[int] = None) -> None:
        """
        Re-roll an off-topic name for a specific off-topic channel and deactivate the current name.

        ot_channel_index: [0, 1, 2, ...]
        """
        if ot_channel_index is not None:
            try:
                channel = self.bot.get_channel(CHANNELS[ot_channel_index])
            except IndexError:
                await ctx.send(f":x: No off-topic channel found with index {ot_channel_index}.")
                return
        elif ctx.channel.id in CHANNELS:
            channel = ctx.channel

        else:
            await ctx.send("Please specify channel for which the off-topic name should be re-rolled.")
            return

        old_channel_name = channel.name
        old_ot_name = old_channel_name[NAME_START_INDEX:]  # ot1-name-of-ot -> name-of-ot

        await self.de_activate_ot_name(ctx, old_ot_name)

        response = await self.bot.api_client.get(
            'bot/off-topic-channel-names', params={'random_items': 1}
        )
        try:
            new_channel_name = response[0]
        except IndexError:
            await ctx.send("Out of active off-topic names. Add new names to reroll.")
            return

        async def rename_channel() -> None:
            """Rename off-topic channel and log events."""
            await channel.edit(
                name=OTN_FORMATTER.format(number=old_channel_name[OT_NUMBER_INDEX], name=new_channel_name)
            )
            log.info(
                f"{ctx.author} Off-topic channel re-named from `{old_ot_name}` "
                f"to `{new_channel_name}`."
            )

            await ctx.message.reply(
                f":ok_hand: Off-topic channel re-named from `{old_ot_name}` "
                f"to `{new_channel_name}`. "
            )

        try:
            await asyncio.wait_for(rename_channel(), 3)
        except asyncio.TimeoutError:
            # Channel rename endpoint rate limited. The task was cancelled by asyncio.
            btn_yes = Button(label="Yes", style=ButtonStyle.success)
            btn_no = Button(label="No", style=ButtonStyle.danger)

            embed = Embed(
                title=random.choice(NEGATIVE_REPLIES),
                description=(
                    "Re-naming the channel is being rate-limited. "
                    "Would you like to schedule an asyncio task to rename the channel within the current bot session ?"
                ),
                colour=Colour.blurple()
            )

            async def btn_call_back(schedule: bool, interaction: Interaction) -> None:
                if ctx.author != interaction.user:
                    log.info("User is not author, skipping.")
                    return
                message = interaction.message

                embed.description = (
                    "Scheduled a channel re-name process within the current bot session."
                    if schedule
                    else
                    "Channel not re-named due to rate limit. Please try again later."
                )
                await message.edit(embed=embed, view=None)

                if schedule:
                    await rename_channel()

            btn_yes.callback = partial(btn_call_back, True)
            btn_no.callback = partial(btn_call_back, False)

            view = View()
            view.add_item(btn_yes)
            view.add_item(btn_no)

            await ctx.message.reply(embed=embed, view=view)

    @otname_group.group(name='list', aliases=('l',), invoke_without_command=True)
    @has_any_role(*MODERATION_ROLES)
    async def list_command(self, ctx: Context) -> None:
        """
        Lists all currently known off-topic channel names in a paginator.

        Restricted to Moderator and above to not spoil the surprise.
        """
        await self.active_otnames_command(ctx)

    @list_command.command(name='active', aliases=('a',))
    @has_any_role(*MODERATION_ROLES)
    async def active_otnames_command(self, ctx: Context) -> None:
        """List active off-topic channel names."""
        await self.list_ot_names(ctx, True)

    @list_command.command(name='deactivated', aliases=('d',))
    @has_any_role(*MODERATION_ROLES)
    async def deactivated_otnames_command(self, ctx: Context) -> None:
        """List deactivated off-topic channel names."""
        await self.list_ot_names(ctx, False)

    @otname_group.command(name='search', aliases=('s',))
    @has_any_role(*MODERATION_ROLES)
    async def search_command(self, ctx: Context, *, query: OffTopicName) -> None:
        """Search for an off-topic name."""
        query = OffTopicName.translate_name(query, from_unicode=False).lower()

        # Map normalized names to returned names for search purposes
        result = {
            OffTopicName.translate_name(name, from_unicode=False).lower(): name
            for name in await self.bot.api_client.get('bot/off-topic-channel-names')
        }

        # Search normalized keys
        in_matches = {name for name in result.keys() if query in name}
        close_matches = difflib.get_close_matches(query, result.keys(), n=10, cutoff=0.70)

        # Send Results
        lines = sorted(f"• {result[name]}" for name in in_matches.union(close_matches))
        embed = Embed(
            title="Query results",
            colour=Colour.blue()
        )

        if lines:
            await LinePaginator.paginate(lines, ctx, embed, max_size=400, empty=False)
        else:
            embed.description = "Nothing found."
            await ctx.send(embed=embed)


async def setup(bot: Bot) -> None:
    """Load the OffTopicNames cog."""
    await bot.add_cog(OffTopicNames(bot))<|MERGE_RESOLUTION|>--- conflicted
+++ resolved
@@ -1,33 +1,21 @@
-<<<<<<< HEAD
 import asyncio
+import datetime
 import difflib
 import json
 import random
-from datetime import timedelta
 from functools import partial
 from typing import Optional
 
 import arrow
+from botcore.site_api import ResponseCodeError
 from discord import ButtonStyle, Colour, Embed, Interaction
+from discord.ext import tasks
 from discord.ext.commands import Cog, Context, group, has_any_role
 from discord.ui import Button, View
 from discord.utils import sleep_until
-=======
-import datetime
-import difflib
-
-from botcore.site_api import ResponseCodeError
-from discord import Colour, Embed
-from discord.ext import tasks
-from discord.ext.commands import Cog, Context, group, has_any_role
->>>>>>> 4590dfb3
 
 from bot.bot import Bot
-<<<<<<< HEAD
-from bot.constants import Channels, MODERATION_ROLES, NEGATIVE_REPLIES
-=======
-from bot.constants import Bot as BotConfig, Channels, MODERATION_ROLES
->>>>>>> 4590dfb3
+from bot.constants import Bot as BotConfig, Channels, MODERATION_ROLES, NEGATIVE_REPLIES
 from bot.converters import OffTopicName
 from bot.log import get_logger
 from bot.pagination import LinePaginator
@@ -71,16 +59,10 @@
                 'bot/off-topic-channel-names', params={'random_items': 3}
             )
         except ResponseCodeError as e:
-<<<<<<< HEAD
             log.error(f"Failed to get new off-topic channel names: code {e.response.status}")
-            continue
-        channel_0, channel_1, channel_2 = (bot.get_channel(channel_id) for channel_id in CHANNELS)
-=======
-            log.error(f"Failed to get new off topic channel names: code {e.response.status}")
             raise
 
         channel_0, channel_1, channel_2 = (self.bot.get_channel(channel_id) for channel_id in CHANNELS)
->>>>>>> 4590dfb3
 
         await channel_0.edit(name=OTN_FORMATTER.format(number=0, name=channel_0_name))
         await channel_1.edit(name=OTN_FORMATTER.format(number=1, name=channel_1_name))
@@ -90,29 +72,6 @@
             "Updated off-topic channel names to"
             f" {channel_0_name}, {channel_1_name} and {channel_2_name}"
         )
-
-<<<<<<< HEAD
-
-class OffTopicNames(Cog):
-    """Commands related to managing the off-topic category channel names."""
-
-    def __init__(self, bot: Bot):
-        self.bot = bot
-        self.updater_task = None
-
-        scheduling.create_task(self.init_offtopic_updater(), event_loop=self.bot.loop)
-
-    def cog_unload(self) -> None:
-        """Cancel any running updater tasks on cog unload."""
-        if self.updater_task is not None:
-            self.updater_task.cancel()
-
-    async def init_offtopic_updater(self) -> None:
-        """Start off-topic channel updating event loop if it hasn't already started."""
-        await self.bot.wait_until_guild_available()
-        if self.updater_task is None:
-            coro = update_names(self.bot)
-            self.updater_task = scheduling.create_task(coro, event_loop=self.bot.loop)
 
     async def toggle_ot_name_activity(self, ctx: Context, name: str, active: bool) -> None:
         """Toggle active attribute for an off-topic name."""
@@ -136,8 +95,6 @@
             embed.description = "Hmmm, seems like there's nothing here yet."
             await ctx.send(embed=embed)
 
-=======
->>>>>>> 4590dfb3
     @group(name='otname', aliases=('otnames', 'otn'), invoke_without_command=True)
     @has_any_role(*MODERATION_ROLES)
     async def otname_group(self, ctx: Context) -> None:
