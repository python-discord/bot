--- conflicted
+++ resolved
@@ -1,10 +1,6 @@
-<<<<<<< HEAD
 from __future__ import annotations
 
 import enum
-import logging
-=======
->>>>>>> 7ac8a9f6
 import re
 import time
 from pathlib import Path
@@ -17,11 +13,7 @@
 
 from bot import constants
 from bot.bot import Bot
-<<<<<<< HEAD
-=======
-from bot.converters import TagNameConverter
 from bot.log import get_logger
->>>>>>> 7ac8a9f6
 from bot.pagination import LinePaginator
 from bot.utils.messages import wait_for_deletion
 
