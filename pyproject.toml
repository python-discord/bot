[tool.poetry]
name = "bot"
version = "1.0.0"
description = "The community bot for the Python Discord community."
authors = ["Python Discord <info@pythondiscord.com>"]
license = "MIT"

[tool.poetry.dependencies]
python = "3.10.*"

# See https://bot-core.pythondiscord.com/ for docs.
pydis_core = { version = "9.5.1", extras = ["async-rediscache"] }

arrow = "1.2.3"
beautifulsoup4 = "4.11.2"
colorama = { version = "0.4.6", markers = "sys_platform == 'win32'" }
coloredlogs = "15.0.1"
deepdiff = "6.2.3"
emoji = "2.2.0"
feedparser = "6.0.10"
lxml = "4.9.2"
markdownify = "0.11.6"
more-itertools = "9.1.0"
python-dateutil = "2.8.2"
python-frontmatter = "1.0.0"
pyyaml = "6.0"
rapidfuzz = "2.13.7"
regex = "2022.10.31"
sentry-sdk = "1.16.0"
tldextract = "3.4.0"
<<<<<<< HEAD
pydantic = { version = "1.10.2", extras = ["dotenv"]}
=======
pydantic = "1.10.5"
>>>>>>> d0062615

[tool.poetry.dev-dependencies]
coverage = "7.2.1"
flake8 = "6.0.0"
flake8-annotations = "3.0.0"
flake8-bugbear = "23.2.13"
flake8-docstrings = "1.7.0"
flake8-string-format = "0.3.0"
flake8-tidy-imports = "4.8.0"
flake8-todo = "0.7"
flake8-isort = "6.0.0"
pep8-naming = "0.13.3"
pre-commit = "3.1.1"
pip-licenses = "4.1.0"
pytest = "7.2.2"
pytest-cov = "4.0.0"
<<<<<<< HEAD
pytest-xdist = "3.0.2"
pytest-subtests = "0.9.0"
=======
python-dotenv = "1.0.0"
pytest-subtests = "0.10.0"
pytest-xdist = "3.2.0"
>>>>>>> d0062615
taskipy = "1.10.3"


[tool.poetry.group.config-bootstrap]
optional = true

[tool.poetry.group.config-bootstrap.dependencies]
httpx = "0.23.3"


[build-system]
requires = ["poetry-core>=1.0.0"]
build-backend = "poetry.core.masonry.api"

[tool.taskipy.tasks]
start = "python -m bot"
configure = "python -m botstrap"
lint = "pre-commit run --all-files"
precommit = "pre-commit install"
build = "docker build -t ghcr.io/python-discord/bot:latest -f Dockerfile ."
push = "docker push ghcr.io/python-discord/bot:latest"
test-nocov = "pytest -n auto"
test = "pytest -n auto --cov-report= --cov --ff"
retest = "pytest -n auto --cov-report= --cov --lf"
html = "coverage html"
report = "coverage report"
isort = "isort ."


[tool.coverage.run]
branch = true
source_pkgs = ["bot"]
source = ["tests"]

[tool.isort]
multi_line_output = 6
order_by_type = false
case_sensitive = true
combine_as_imports = true
line_length = 120
atomic = true

[tool.pytest.ini_options]
# We don't use nose style tests so disable them in pytest.
# This stops pytest from running functions named `setup` in test files.
# See https://github.com/python-discord/bot/pull/2229#issuecomment-1204436420
addopts = "-p no:nose"<|MERGE_RESOLUTION|>--- conflicted
+++ resolved
@@ -11,6 +11,7 @@
 # See https://bot-core.pythondiscord.com/ for docs.
 pydis_core = { version = "9.5.1", extras = ["async-rediscache"] }
 
+aiohttp = "3.8.3"
 arrow = "1.2.3"
 beautifulsoup4 = "4.11.2"
 colorama = { version = "0.4.6", markers = "sys_platform == 'win32'" }
@@ -28,11 +29,7 @@
 regex = "2022.10.31"
 sentry-sdk = "1.16.0"
 tldextract = "3.4.0"
-<<<<<<< HEAD
-pydantic = { version = "1.10.2", extras = ["dotenv"]}
-=======
-pydantic = "1.10.5"
->>>>>>> d0062615
+pydantic = { version = "1.10.5", extras = ["dotenv"]}
 
 [tool.poetry.dev-dependencies]
 coverage = "7.2.1"
@@ -49,22 +46,9 @@
 pip-licenses = "4.1.0"
 pytest = "7.2.2"
 pytest-cov = "4.0.0"
-<<<<<<< HEAD
-pytest-xdist = "3.0.2"
-pytest-subtests = "0.9.0"
-=======
-python-dotenv = "1.0.0"
 pytest-subtests = "0.10.0"
 pytest-xdist = "3.2.0"
->>>>>>> d0062615
 taskipy = "1.10.3"
-
-
-[tool.poetry.group.config-bootstrap]
-optional = true
-
-[tool.poetry.group.config-bootstrap.dependencies]
-httpx = "0.23.3"
 
 
 [build-system]
@@ -73,7 +57,6 @@
 
 [tool.taskipy.tasks]
 start = "python -m bot"
-configure = "python -m botstrap"
 lint = "pre-commit run --all-files"
 precommit = "pre-commit install"
 build = "docker build -t ghcr.io/python-discord/bot:latest -f Dockerfile ."
@@ -84,7 +67,6 @@
 html = "coverage html"
 report = "coverage report"
 isort = "isort ."
-
 
 [tool.coverage.run]
 branch = true
