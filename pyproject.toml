[tool.poetry]
name = "bot"
version = "1.0.0"
description = "The community bot for the Python Discord community."
authors = ["Python Discord <info@pythondiscord.com>"]
license = "MIT"

[tool.poetry.dependencies]
python = "3.11.*"

# See https://bot-core.pythondiscord.com/ for docs.
<<<<<<< HEAD
pydis_core = { version = "9.7.0", extras = ["async-rediscache"] }
=======
pydis_core = { version = "10.5.1", extras = ["async-rediscache"] }
>>>>>>> 88f020a1

aiohttp = "3.9.1"
arrow = "1.3.0"
beautifulsoup4 = "4.12.3"
colorama = { version = "0.4.6", markers = "sys_platform == 'win32'" }
coloredlogs = "15.0.1"
deepdiff = "6.7.1"
emoji = "2.10.0"
feedparser = "6.0.11"
lxml = "5.1.0"
markdownify = "0.11.6"
more-itertools = "10.2.0"
python-dateutil = "2.8.2"
python-frontmatter = "1.1.0"
rapidfuzz = "3.6.1"
regex = "2023.12.25"
sentry-sdk = "1.39.2"
tldextract = "5.1.1"
pydantic = "2.5.2"
pydantic-settings = "2.1.0"

[tool.poetry.dev-dependencies]
coverage = "7.4.0"
httpx = "0.26.0"
pre-commit = "3.6.0"
pip-licenses = "4.3.4"
pytest = "7.4.4"
pytest-cov = "4.1.0"
pytest-subtests = "0.11.0"
pytest-xdist = "3.5.0"
ruff = "0.1.11"
taskipy = "1.12.2"


[build-system]
requires = ["poetry-core>=1.0.0"]
build-backend = "poetry.core.masonry.api"

[tool.taskipy.tasks]
start = "python -m bot"
configure = "python -m botstrap"
lint = "pre-commit run --all-files"
precommit = "pre-commit install"
build = "docker build -t ghcr.io/python-discord/bot:latest -f Dockerfile ."
push = "docker push ghcr.io/python-discord/bot:latest"
test = "pytest -n auto --ff"
retest = "pytest -n auto --lf"
test-cov = "pytest -n auto --cov-report= --cov"
html = "coverage html"
report = "coverage report"

[tool.coverage.run]
branch = true
source_pkgs = ["bot"]
source = ["tests"]

[tool.ruff]
target-version = "py311"
extend-exclude = [".cache"]
ignore = [
    "ANN002", "ANN003", "ANN101", "ANN102", "ANN204", "ANN206", "ANN401",
    "B904",
    "C401", "C408",
    "D100", "D104", "D105", "D107", "D203", "D212", "D214", "D215", "D301",
    "D400", "D401", "D402", "D404", "D405", "D406", "D407", "D408", "D409", "D410", "D411", "D412", "D413", "D414", "D416", "D417",
    "E731",
    "RET504",
    "RUF005", "RUF012", "RUF015",
    "S311",
    "SIM102", "SIM108",
]
line-length = 120
select = ["ANN", "B", "C4", "D", "DTZ", "E", "F", "I", "ISC", "INT", "N", "PGH", "PIE", "Q", "RET", "RSE", "RUF", "S", "SIM", "T20", "TID", "UP", "W"]

[tool.ruff.isort]
order-by-type = false
case-sensitive = true
combine-as-imports = true

[tool.ruff.per-file-ignores]
"tests/*" = ["ANN", "D"]

[tool.pytest.ini_options]
# We don't use nose style tests so disable them in pytest.
# This stops pytest from running functions named `setup` in test files.
# See https://github.com/python-discord/bot/pull/2229#issuecomment-1204436420
addopts = "-p no:nose"<|MERGE_RESOLUTION|>--- conflicted
+++ resolved
@@ -9,11 +9,7 @@
 python = "3.11.*"
 
 # See https://bot-core.pythondiscord.com/ for docs.
-<<<<<<< HEAD
-pydis_core = { version = "9.7.0", extras = ["async-rediscache"] }
-=======
 pydis_core = { version = "10.5.1", extras = ["async-rediscache"] }
->>>>>>> 88f020a1
 
 aiohttp = "3.9.1"
 arrow = "1.3.0"
