bot:
    prefix:      "!"
    token:       !ENV "BOT_TOKEN"

    cooldowns:
        # Per channel, per tag.
        tags: 60

    clean:
        # Maximum number of messages to traverse for clean commands
        message_limit: 10000


style:
    colours:
        soft_red: 0xcd6d6d
        soft_green: 0x68c290
        soft_orange: 0xf9cb54

    emojis:
        defcon_disabled: "<:defcondisabled:470326273952972810>"
        defcon_enabled:  "<:defconenabled:470326274213150730>"
        defcon_updated:  "<:defconsettingsupdated:470326274082996224>"

        green_chevron: "<:greenchevron:418104310329769993>"
        red_chevron:   "<:redchevron:418112778184818698>"
        white_chevron: "<:whitechevron:418110396973711363>"
        bb_message:    "<:bbmessage:476273120999636992>"

        status_online:  "<:status_online:470326272351010816>"
        status_idle:    "<:status_idle:470326266625785866>"
        status_dnd:     "<:status_dnd:470326272082313216>"
        status_offline: "<:status_offline:470326266537705472>"

        bullet:     "\u2022"
        pencil:     "\u270F"
        new:        "\U0001F195"
        cross_mark: "\u274C"

    icons:
        crown_blurple: "https://cdn.discordapp.com/emojis/469964153289965568.png"
        crown_green:   "https://cdn.discordapp.com/emojis/469964154719961088.png"
        crown_red:     "https://cdn.discordapp.com/emojis/469964154879344640.png"

        defcon_denied:   "https://cdn.discordapp.com/emojis/472475292078964738.png"
        defcon_disabled: "https://cdn.discordapp.com/emojis/470326273952972810.png"
        defcon_enabled:  "https://cdn.discordapp.com/emojis/470326274213150730.png"
        defcon_updated:  "https://cdn.discordapp.com/emojis/472472638342561793.png"

        filtering: "https://cdn.discordapp.com/emojis/472472638594482195.png"

        guild_update: "https://cdn.discordapp.com/emojis/469954765141442561.png"

        hash_blurple: "https://cdn.discordapp.com/emojis/469950142942806017.png"
        hash_green:   "https://cdn.discordapp.com/emojis/469950144918585344.png"
        hash_red:     "https://cdn.discordapp.com/emojis/469950145413251072.png"

        message_bulk_delete: "https://cdn.discordapp.com/emojis/469952898994929668.png"
        message_delete:      "https://cdn.discordapp.com/emojis/472472641320648704.png"
        message_edit:        "https://cdn.discordapp.com/emojis/472472638976163870.png"

        sign_in:  "https://cdn.discordapp.com/emojis/469952898181234698.png"
        sign_out: "https://cdn.discordapp.com/emojis/469952898089091082.png"

        token_removed: "https://cdn.discordapp.com/emojis/470326273298792469.png"

        user_ban:    "https://cdn.discordapp.com/emojis/469952898026045441.png"
        user_unban:  "https://cdn.discordapp.com/emojis/469952898692808704.png"
        user_update: "https://cdn.discordapp.com/emojis/469952898684551168.png"

        user_mute:     "https://cdn.discordapp.com/emojis/472472640100106250.png"
        user_unmute:   "https://cdn.discordapp.com/emojis/472472639206719508.png"
        user_verified: "https://cdn.discordapp.com/emojis/470326274519334936.png"

        user_warn: "https://cdn.discordapp.com/emojis/470326274238447633.png"

        pencil: "https://cdn.discordapp.com/emojis/470326272401211415.png"

        remind_blurple: "https://cdn.discordapp.com/emojis/477907609215827968.png"
        remind_green:   "https://cdn.discordapp.com/emojis/477907607785570310.png"
        remind_red:     "https://cdn.discordapp.com/emojis/477907608057937930.png"

        questionmark: "https://cdn.discordapp.com/emojis/512367613339369475.png"

guild:
    id: 267624335836053506

    categories:
        python_help:                      356013061213126657

    channels:
        admins:            &ADMINS        365960823622991872
<<<<<<< HEAD
        admin_spam:                       563594791770914816
=======
        admin_spam:        &ADMIN_SPAM    563594791770914816
>>>>>>> fd48fa59
        announcements:                    354619224620138496
        big_brother_logs:  &BBLOGS        468507907357409333
        bot:                              267659945086812160
        checkpoint_test:                  422077681434099723
        defcon:            &DEFCON        464469101889454091
        devlog:            &DEVLOG        622895325144940554
        devtest:           &DEVTEST       414574275865870337
        help_0:                           303906576991780866
        help_1:                           303906556754395136
        help_2:                           303906514266226689
        help_3:                           439702951246692352
        help_4:                           451312046647148554
        help_5:                           454941769734422538
        help_6:                           587375753306570782
        help_7:                           587375768556797982
        helpers:           &HELPERS       385474242440986624
        message_log:       &MESSAGE_LOG   467752170159079424
        meta:                             429409067623251969
        mod_spam:          &MOD_SPAM      620607373828030464    
        mods:              &MODS          305126844661760000
        mod_alerts:                       473092532147060736
        modlog:            &MODLOG        282638479504965634
        mods:                             305126844661760000
        mod_spam:                         620607373828030464
        off_topic_0:                      291284109232308226
        off_topic_1:                      463035241142026251
        off_topic_2:                      463035268514185226
        organisation:      &ORGANISATION  551789653284356126
        python:                           267624335836053506
        reddit:                           458224812528238616
        staff_lounge:      &STAFF_LOUNGE  464905259261755392
        talent_pool:       &TALENT_POOL   534321732593647616
        userlog:                          528976905546760203
        user_event_a:      &USER_EVENT_A  592000283102674944
        verification:                     352442727016693763

    staff_channels: [*ADMINS, *ADMIN_SPAM, *MOD_SPAM, *MODS, *HELPERS, *ORGANISATION, *DEFCON]
    ignored: [*ADMINS, *MESSAGE_LOG, *MODLOG]

    roles:
        admin:             &ADMIN_ROLE      267628507062992896
        announcements:                      463658397560995840
        champion:                           430492892331769857
        contributor:                        295488872404484098
        core_developer:                     587606783669829632
        helpers:                            267630620367257601
        jammer:                             423054537079783434
        moderator:         &MOD_ROLE        267629731250176001
        muted:             &MUTED_ROLE      277914926603829249
        owner:             &OWNER_ROLE      267627879762755584
        partners:                           323426753857191936
        rockstars:         &ROCKSTARS_ROLE  458226413825294336
        team_leader:                        501324292341104650
        verified:                           352427296948486144

    webhooks:
        talent_pool:                        569145364800602132
        big_brother:                        569133704568373283


filter:

    # What do we filter?
    filter_zalgo:       false
    filter_invites:     true
    filter_domains:     true
    watch_rich_embeds:  true
    watch_words:        true
    watch_tokens:       true

    # Notify user on filter?
    # Notifications are not expected for "watchlist" type filters
    notify_user_zalgo:       false
    notify_user_invites:     true
    notify_user_domains:     false

    # Filter configuration
    ping_everyone: true  # Ping @everyone when we send a mod-alert?

    guild_invite_whitelist:
        - 280033776820813825  # Functional Programming
        - 267624335836053506  # Python Discord
        - 440186186024222721  # Python Discord: ModLog Emojis
        - 273944235143593984  # STEM
        - 348658686962696195  # RLBot
        - 531221516914917387  # Pallets
        - 249111029668249601  # Gentoo
        - 327254708534116352  # Adafruit
        - 544525886180032552  # kennethreitz.org
        - 590806733924859943  # Discord Hack Week
        - 423249981340778496  # Kivy

    domain_blacklist:
        - pornhub.com
        - liveleak.com

    word_watchlist:
        - goo+ks*
        - ky+s+
        - ki+ke+s*
        - beaner+s?
        - coo+ns*
        - nig+lets*
        - slant-eyes*
        - towe?l-?head+s*
        - chi*n+k+s*
        - spick*s*
        - kill* +(?:yo)?urself+
        - jew+s*
        - suicide
        - rape
        - (re+)tar+(d+|t+)(ed)?
        - ta+r+d+
        - cunts*
        - trann*y
        - shemale

    token_watchlist:
        - fa+g+s*
        - 卐
        - 卍
        - cuck(?!oo+)
        - nigg+(?:e*r+|a+h*?|u+h+)s?
        - fag+o+t+s*

    # Censor doesn't apply to these
    channel_whitelist:
        - *ADMINS
        - *MODLOG
        - *MESSAGE_LOG
        - *DEVLOG
        - *BBLOGS
        - *STAFF_LOUNGE
        - *DEVTEST
        - *TALENT_POOL
        - *USER_EVENT_A

    role_whitelist:
        - *ADMIN_ROLE
        - *MOD_ROLE
        - *OWNER_ROLE
        - *ROCKSTARS_ROLE


keys:
    site_api:    !ENV "BOT_API_KEY"


urls:
    # PyDis site vars
    site:        &DOMAIN       "pythondiscord.com"
    site_api:    &API    !JOIN ["api.", *DOMAIN]
    site_paste:  &PASTE  !JOIN ["paste.", *DOMAIN]
    site_staff:  &STAFF  !JOIN ["staff.", *DOMAIN]
    site_schema: &SCHEMA       "https://"

    site_bigbrother_api:                !JOIN [*SCHEMA, *API, "/bot/bigbrother"]
    site_docs_api:                      !JOIN [*SCHEMA, *API, "/bot/docs"]
    site_superstarify_api:              !JOIN [*SCHEMA, *API, "/bot/superstarify"]
    site_infractions:                   !JOIN [*SCHEMA, *API, "/bot/infractions"]
    site_infractions_user:              !JOIN [*SCHEMA, *API, "/bot/infractions/user/{user_id}"]
    site_infractions_type:              !JOIN [*SCHEMA, *API, "/bot/infractions/type/{infraction_type}"]
    site_infractions_by_id:             !JOIN [*SCHEMA, *API, "/bot/infractions/id/{infraction_id}"]
    site_infractions_user_type_current: !JOIN [*SCHEMA, *API, "/bot/infractions/user/{user_id}/{infraction_type}/current"]
    site_infractions_user_type:         !JOIN [*SCHEMA, *API, "/bot/infractions/user/{user_id}/{infraction_type}"]
    site_logs_api:                      !JOIN [*SCHEMA, *API, "/bot/logs"]
    site_logs_view:                     !JOIN [*SCHEMA, *STAFF, "/bot/logs"]
    site_off_topic_names_api:           !JOIN [*SCHEMA, *API, "/bot/off-topic-names"]
    site_reminders_api:                 !JOIN [*SCHEMA, *API, "/bot/reminders"]
    site_reminders_user_api:            !JOIN [*SCHEMA, *API, "/bot/reminders/user"]
    site_settings_api:                  !JOIN [*SCHEMA, *API, "/bot/settings"]
    site_tags_api:                      !JOIN [*SCHEMA, *API, "/bot/tags"]
    site_user_api:                      !JOIN [*SCHEMA, *API, "/bot/users"]
    site_user_complete_api:             !JOIN [*SCHEMA, *API, "/bot/users/complete"]
    paste_service:                      !JOIN [*SCHEMA, *PASTE, "/{key}"]

    # Snekbox
    snekbox_eval_api: "https://snekbox.pythondiscord.com/eval"

    # Discord API URLs
    discord_api:        &DISCORD_API "https://discordapp.com/api/v7/"
    discord_invite_api: !JOIN [*DISCORD_API, "invites"]

    # Misc URLs
    bot_avatar:      "https://raw.githubusercontent.com/discord-python/branding/master/logos/logo_circle/logo_circle.png"
    github_bot_repo: "https://github.com/python-discord/bot"

anti_spam:
    # Clean messages that violate a rule.
    clean_offending: true
    ping_everyone: true

    punishment:
        role_id: *MUTED_ROLE
        remove_after: 600

    rules:
        attachments:
            interval: 10
            max: 9

        burst:
            interval: 10
            max: 7

        burst_shared:
            interval: 10
            max: 20

        chars:
            interval: 5
            max: 3_000

        duplicates:
            interval: 10
            max: 3

        discord_emojis:
            interval: 10
            max: 20

        links:
            interval: 10
            max: 10

        mentions:
            interval: 10
            max: 5

        newlines:
            interval: 10
            max: 100
            max_consecutive: 10

        role_mentions:
            interval: 10
            max: 3


anti_malware:
    whitelist:
        - '.3gp'
        - '.3g2'
        - '.avi'
        - '.bmp'
        - '.gif'
        - '.h264'
        - '.jpg'
        - '.jpeg'
        - '.m4v'
        - '.mkv'
        - '.mov'
        - '.mp4'
        - '.mpeg'
        - '.mpg'
        - '.png'
        - '.tiff'
        - '.wmv'


reddit:
    request_delay: 60
    subreddits:
        - 'r/Python'


wolfram:
    # Max requests per day.
    user_limit_day: 10
    guild_limit_day: 67
    key: !ENV "WOLFRAM_API_KEY"


big_brother:
    log_delay: 15
    header_message_limit: 15


free:
    # Seconds to elapse for a channel
    # to be considered inactive.
    activity_timeout: 600
    cooldown_rate: 1
    cooldown_per: 60.0

mention:
    message_timeout: 300
    reset_delay: 5

redirect_output:
    delete_invocation: true
    delete_delay: 15

config:
    required_keys: ['bot.token']<|MERGE_RESOLUTION|>--- conflicted
+++ resolved
@@ -90,11 +90,7 @@
 
     channels:
         admins:            &ADMINS        365960823622991872
-<<<<<<< HEAD
-        admin_spam:                       563594791770914816
-=======
         admin_spam:        &ADMIN_SPAM    563594791770914816
->>>>>>> fd48fa59
         announcements:                    354619224620138496
         big_brother_logs:  &BBLOGS        468507907357409333
         bot:                              267659945086812160
@@ -113,12 +109,10 @@
         helpers:           &HELPERS       385474242440986624
         message_log:       &MESSAGE_LOG   467752170159079424
         meta:                             429409067623251969
-        mod_spam:          &MOD_SPAM      620607373828030464    
+        mod_spam:          &MOD_SPAM      620607373828030464
         mods:              &MODS          305126844661760000
         mod_alerts:                       473092532147060736
         modlog:            &MODLOG        282638479504965634
-        mods:                             305126844661760000
-        mod_spam:                         620607373828030464
         off_topic_0:                      291284109232308226
         off_topic_1:                      463035241142026251
         off_topic_2:                      463035268514185226
