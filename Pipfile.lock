{
    "_meta": {
        "hash": {
<<<<<<< HEAD
            "sha256": "644012a1c3fa3e3a30f8b8f8e672c468dfaa155d9e43d26e2be8713c8dc5ebb3"
=======
            "sha256": "63eec3557c8bfd42191cb5a7525d6e298471c16863adff485d917e08b72cd787"
>>>>>>> 6fc9ed3a
        },
        "pipfile-spec": 6,
        "requires": {
            "python_version": "3.8"
        },
        "sources": [
            {
                "name": "pypi",
                "url": "https://pypi.python.org/simple",
                "verify_ssl": true
            }
        ]
    },
    "default": {
        "aio-pika": {
            "hashes": [
                "sha256:4a20d4d941e1f113a950ea529a90bd9159c8d7aafaa1c71e9c707c8c2b526ea6",
                "sha256:7bf3f183df1eb348d007210a0c1a3c5c755f1b3def1a9a395e93f30b91da1daf"
            ],
            "index": "pypi",
            "version": "==6.7.0"
        },
        "aiodns": {
            "hashes": [
                "sha256:815fdef4607474295d68da46978a54481dd1e7be153c7d60f9e72773cd38d77d",
                "sha256:aaa5ac584f40fe778013df0aa6544bf157799bd3f608364b451840ed2c8688de"
            ],
            "index": "pypi",
            "version": "==2.0.0"
        },
        "aiohttp": {
            "hashes": [
                "sha256:1e984191d1ec186881ffaed4581092ba04f7c61582a177b187d3a2f07ed9719e",
                "sha256:259ab809ff0727d0e834ac5e8a283dc5e3e0ecc30c4d80b3cd17a4139ce1f326",
                "sha256:2f4d1a4fdce595c947162333353d4a44952a724fba9ca3205a3df99a33d1307a",
                "sha256:32e5f3b7e511aa850829fbe5aa32eb455e5534eaa4b1ce93231d00e2f76e5654",
                "sha256:344c780466b73095a72c616fac5ea9c4665add7fc129f285fbdbca3cccf4612a",
                "sha256:460bd4237d2dbecc3b5ed57e122992f60188afe46e7319116da5eb8a9dfedba4",
                "sha256:4c6efd824d44ae697814a2a85604d8e992b875462c6655da161ff18fd4f29f17",
                "sha256:50aaad128e6ac62e7bf7bd1f0c0a24bc968a0c0590a726d5a955af193544bcec",
                "sha256:6206a135d072f88da3e71cc501c59d5abffa9d0bb43269a6dcd28d66bfafdbdd",
                "sha256:65f31b622af739a802ca6fd1a3076fd0ae523f8485c52924a89561ba10c49b48",
                "sha256:ae55bac364c405caa23a4f2d6cfecc6a0daada500274ffca4a9230e7129eac59",
                "sha256:b778ce0c909a2653741cb4b1ac7015b5c130ab9c897611df43ae6a58523cb965"
            ],
            "index": "pypi",
            "version": "==3.6.2"
        },
        "aioping": {
            "hashes": [
                "sha256:8900ef2f5a589ba0c12aaa9c2d586f5371820d468d21b374ddb47ef5fc8f297c",
                "sha256:f983d86acab3a04c322731ce88d42c55d04d2842565fc8532fe10c838abfd275"
            ],
            "index": "pypi",
            "version": "==0.3.1"
        },
        "aioredis": {
            "hashes": [
                "sha256:15f8af30b044c771aee6787e5ec24694c048184c7b9e54c3b60c750a4b93273a",
                "sha256:b61808d7e97b7cd5a92ed574937a079c9387fdadd22bfbfa7ad2fd319ecc26e3"
            ],
            "index": "pypi",
            "version": "==1.3.1"
        },
        "aiormq": {
            "hashes": [
                "sha256:106695a836f19c1af6c46b58e8aac80e00f86c5b3287a3c6483a1ee369cc95c9",
                "sha256:9f6dbf6155fe2b7a3d24bf68de97fb812db0fac0a54e96bc1af14ea95078ba7f"
            ],
            "markers": "python_version >= '3.6'",
            "version": "==3.2.3"
        },
        "alabaster": {
            "hashes": [
                "sha256:446438bdcca0e05bd45ea2de1668c1d9b032e1a9154c2c259092d77031ddd359",
                "sha256:a661d72d58e6ea8a57f7a86e37d86716863ee5e92788398526d58b26a4e4dc02"
            ],
            "version": "==0.7.12"
        },
        "async-rediscache": {
            "extras": [
                "fakeredis"
            ],
            "hashes": [
                "sha256:407aed1aad97bf22f690eca5369806d22eefc8ca104a52c1f1bd47dd6db45fc2",
                "sha256:563aaff79ec611a92a0ad78e39ff159e3a4b4cf0bea41e061de5f3701a17d50c"
            ],
            "index": "pypi",
            "markers": "python_version ~= '3.7'",
            "version": "==0.1.2"
        },
        "async-timeout": {
            "hashes": [
                "sha256:0c3c816a028d47f659d6ff5c745cb2acf1f966da1fe5c19c77a70282b25f4c5f",
                "sha256:4291ca197d287d274d0b6cb5d6f8f8f82d434ed288f962539ff18cc9012f9ea3"
            ],
            "markers": "python_full_version >= '3.5.3'",
            "version": "==3.0.1"
        },
        "attrs": {
            "hashes": [
                "sha256:26b54ddbbb9ee1d34d5d3668dd37d6cf74990ab23c828c2888dccdceee395594",
                "sha256:fce7fc47dfc976152e82d53ff92fa0407700c21acd20886a13777a0d20e655dc"
            ],
            "markers": "python_version >= '2.7' and python_version not in '3.0, 3.1, 3.2, 3.3'",
            "version": "==20.2.0"
        },
        "babel": {
            "hashes": [
                "sha256:1aac2ae2d0d8ea368fa90906567f5c08463d98ade155c0c4bfedd6a0f7160e38",
                "sha256:d670ea0b10f8b723672d3a6abeb87b565b244da220d76b4dba1b66269ec152d4"
            ],
            "markers": "python_version >= '2.7' and python_version not in '3.0, 3.1, 3.2, 3.3'",
            "version": "==2.8.0"
        },
        "beautifulsoup4": {
            "hashes": [
                "sha256:73cc4d115b96f79c7d77c1c7f7a0a8d4c57860d1041df407dd1aae7f07a77fd7",
                "sha256:a6237df3c32ccfaee4fd201c8f5f9d9df619b93121d01353a64a73ce8c6ef9a8",
                "sha256:e718f2342e2e099b640a34ab782407b7b676f47ee272d6739e60b8ea23829f2c"
            ],
            "index": "pypi",
            "version": "==4.9.1"
        },
        "certifi": {
            "hashes": [
                "sha256:5930595817496dd21bb8dc35dad090f1c2cd0adfaf21204bf6732ca5d8ee34d3",
                "sha256:8fc0819f1f30ba15bdb34cceffb9ef04d99f420f68eb75d901e9560b8749fc41"
            ],
            "version": "==2020.6.20"
        },
        "cffi": {
            "hashes": [
<<<<<<< HEAD
                "sha256:005f2bfe11b6745d726dbb07ace4d53f057de66e336ff92d61b8c7e9c8f4777d",
                "sha256:09e96138280241bd355cd585148dec04dbbedb4f46128f340d696eaafc82dd7b",
                "sha256:0b1ad452cc824665ddc682400b62c9e4f5b64736a2ba99110712fdee5f2505c4",
                "sha256:0ef488305fdce2580c8b2708f22d7785ae222d9825d3094ab073e22e93dfe51f",
                "sha256:15f351bed09897fbda218e4db5a3d5c06328862f6198d4fb385f3e14e19decb3",
                "sha256:22399ff4870fb4c7ef19fff6eeb20a8bbf15571913c181c78cb361024d574579",
                "sha256:23e5d2040367322824605bc29ae8ee9175200b92cb5483ac7d466927a9b3d537",
                "sha256:2791f68edc5749024b4722500e86303a10d342527e1e3bcac47f35fbd25b764e",
                "sha256:2f9674623ca39c9ebe38afa3da402e9326c245f0f5ceff0623dccdac15023e05",
                "sha256:3363e77a6176afb8823b6e06db78c46dbc4c7813b00a41300a4873b6ba63b171",
                "sha256:33c6cdc071ba5cd6d96769c8969a0531be2d08c2628a0143a10a7dcffa9719ca",
                "sha256:3b8eaf915ddc0709779889c472e553f0d3e8b7bdf62dab764c8921b09bf94522",
                "sha256:3cb3e1b9ec43256c4e0f8d2837267a70b0e1ca8c4f456685508ae6106b1f504c",
                "sha256:3eeeb0405fd145e714f7633a5173318bd88d8bbfc3dd0a5751f8c4f70ae629bc",
                "sha256:44f60519595eaca110f248e5017363d751b12782a6f2bd6a7041cba275215f5d",
                "sha256:4d7c26bfc1ea9f92084a1d75e11999e97b62d63128bcc90c3624d07813c52808",
                "sha256:529c4ed2e10437c205f38f3691a68be66c39197d01062618c55f74294a4a4828",
                "sha256:6642f15ad963b5092d65aed022d033c77763515fdc07095208f15d3563003869",
                "sha256:85ba797e1de5b48aa5a8427b6ba62cf69607c18c5d4eb747604b7302f1ec382d",
                "sha256:8f0f1e499e4000c4c347a124fa6a27d37608ced4fe9f7d45070563b7c4c370c9",
                "sha256:a624fae282e81ad2e4871bdb767e2c914d0539708c0f078b5b355258293c98b0",
                "sha256:b0358e6fefc74a16f745afa366acc89f979040e0cbc4eec55ab26ad1f6a9bfbc",
                "sha256:bbd2f4dfee1079f76943767fce837ade3087b578aeb9f69aec7857d5bf25db15",
                "sha256:bf39a9e19ce7298f1bd6a9758fa99707e9e5b1ebe5e90f2c3913a47bc548747c",
                "sha256:c11579638288e53fc94ad60022ff1b67865363e730ee41ad5e6f0a17188b327a",
                "sha256:c150eaa3dadbb2b5339675b88d4573c1be3cb6f2c33a6c83387e10cc0bf05bd3",
                "sha256:c53af463f4a40de78c58b8b2710ade243c81cbca641e34debf3396a9640d6ec1",
                "sha256:cb763ceceae04803adcc4e2d80d611ef201c73da32d8f2722e9d0ab0c7f10768",
                "sha256:cc75f58cdaf043fe6a7a6c04b3b5a0e694c6a9e24050967747251fb80d7bce0d",
                "sha256:d80998ed59176e8cba74028762fbd9b9153b9afc71ea118e63bbf5d4d0f9552b",
                "sha256:de31b5164d44ef4943db155b3e8e17929707cac1e5bd2f363e67a56e3af4af6e",
                "sha256:e66399cf0fc07de4dce4f588fc25bfe84a6d1285cc544e67987d22663393926d",
                "sha256:f0620511387790860b249b9241c2f13c3a80e21a73e0b861a2df24e9d6f56730",
                "sha256:f4eae045e6ab2bb54ca279733fe4eb85f1effda392666308250714e01907f394",
                "sha256:f92cdecb618e5fa4658aeb97d5eb3d2f47aa94ac6477c6daf0f306c5a3b9e6b1",
                "sha256:f92f789e4f9241cd262ad7a555ca2c648a98178a953af117ef7fad46aa1d5591"
            ],
            "version": "==1.14.3"
=======
                "sha256:0da50dcbccd7cb7e6c741ab7912b2eff48e85af217d72b57f80ebc616257125e",
                "sha256:12a453e03124069b6896107ee133ae3ab04c624bb10683e1ed1c1663df17c13c",
                "sha256:15419020b0e812b40d96ec9d369b2bc8109cc3295eac6e013d3261343580cc7e",
                "sha256:15a5f59a4808f82d8ec7364cbace851df591c2d43bc76bcbe5c4543a7ddd1bf1",
                "sha256:23e44937d7695c27c66a54d793dd4b45889a81b35c0751ba91040fe825ec59c4",
                "sha256:29c4688ace466a365b85a51dcc5e3c853c1d283f293dfcc12f7a77e498f160d2",
                "sha256:57214fa5430399dffd54f4be37b56fe22cedb2b98862550d43cc085fb698dc2c",
                "sha256:577791f948d34d569acb2d1add5831731c59d5a0c50a6d9f629ae1cefd9ca4a0",
                "sha256:6539314d84c4d36f28d73adc1b45e9f4ee2a89cdc7e5d2b0a6dbacba31906798",
                "sha256:65867d63f0fd1b500fa343d7798fa64e9e681b594e0a07dc934c13e76ee28fb1",
                "sha256:672b539db20fef6b03d6f7a14b5825d57c98e4026401fce838849f8de73fe4d4",
                "sha256:6843db0343e12e3f52cc58430ad559d850a53684f5b352540ca3f1bc56df0731",
                "sha256:7057613efefd36cacabbdbcef010e0a9c20a88fc07eb3e616019ea1692fa5df4",
                "sha256:76ada88d62eb24de7051c5157a1a78fd853cca9b91c0713c2e973e4196271d0c",
                "sha256:837398c2ec00228679513802e3744d1e8e3cb1204aa6ad408b6aff081e99a487",
                "sha256:8662aabfeab00cea149a3d1c2999b0731e70c6b5bac596d95d13f643e76d3d4e",
                "sha256:95e9094162fa712f18b4f60896e34b621df99147c2cee216cfa8f022294e8e9f",
                "sha256:99cc66b33c418cd579c0f03b77b94263c305c389cb0c6972dac420f24b3bf123",
                "sha256:9b219511d8b64d3fa14261963933be34028ea0e57455baf6781fe399c2c3206c",
                "sha256:ae8f34d50af2c2154035984b8b5fc5d9ed63f32fe615646ab435b05b132ca91b",
                "sha256:b9aa9d8818c2e917fa2c105ad538e222a5bce59777133840b93134022a7ce650",
                "sha256:bf44a9a0141a082e89c90e8d785b212a872db793a0080c20f6ae6e2a0ebf82ad",
                "sha256:c0b48b98d79cf795b0916c57bebbc6d16bb43b9fc9b8c9f57f4cf05881904c75",
                "sha256:da9d3c506f43e220336433dffe643fbfa40096d408cb9b7f2477892f369d5f82",
                "sha256:e4082d832e36e7f9b2278bc774886ca8207346b99f278e54c9de4834f17232f7",
                "sha256:e4b9b7af398c32e408c00eb4e0d33ced2f9121fd9fb978e6c1b57edd014a7d15",
                "sha256:e613514a82539fc48291d01933951a13ae93b6b444a88782480be32245ed4afa",
                "sha256:f5033952def24172e60493b68717792e3aebb387a8d186c43c020d9363ee7281"
            ],
            "version": "==1.14.2"
>>>>>>> 6fc9ed3a
        },
        "chardet": {
            "hashes": [
                "sha256:84ab92ed1c4d4f16916e05906b6b75a6c0fb5db821cc65e70cbd64a3e2a5eaae",
                "sha256:fc323ffcaeaed0e0a02bf4d117757b98aed530d9ed4531e3e15460124c106691"
            ],
            "version": "==3.0.4"
        },
        "colorama": {
            "hashes": [
                "sha256:7d73d2a99753107a36ac6b455ee49046802e59d9d076ef8e47b61499fa29afff",
                "sha256:e96da0d330793e2cb9485e9ddfd918d456036c7149416295932478192f4436a1"
            ],
            "markers": "sys_platform == 'win32'",
            "version": "==0.4.3"
        },
        "coloredlogs": {
            "hashes": [
                "sha256:346f58aad6afd48444c2468618623638dadab76e4e70d5e10822676f2d32226a",
                "sha256:a1fab193d2053aa6c0a97608c4342d031f1f93a3d1218432c59322441d31a505"
            ],
            "index": "pypi",
            "version": "==14.0"
        },
        "deepdiff": {
            "hashes": [
                "sha256:59fc1e3e7a28dd0147b0f2b00e3e27181f0f0ef4286b251d5f214a5bcd9a9bc4",
                "sha256:91360be1d9d93b1d9c13ae9c5048fa83d9cff17a88eb30afaa0d7ff2d0fee17d"
            ],
            "index": "pypi",
            "version": "==4.3.2"
        },
        "discord": {
            "hashes": [
                "sha256:9d4debb4a37845543bd4b92cb195bc53a302797333e768e70344222857ff1559",
                "sha256:ff6653655e342e7721dfb3f10421345fd852c2a33f2cca912b1c39b3778a9429"
            ],
            "index": "pypi",
            "py": "~=1.4.0",
            "version": "==1.0.1"
        },
        "discord.py": {
            "hashes": [
                "sha256:98ea3096a3585c9c379209926f530808f5fcf4930928d8cfb579d2562d119570",
                "sha256:f9decb3bfa94613d922376288617e6a6f969260923643e2897f4540c34793442"
            ],
            "markers": "python_full_version >= '3.5.3'",
            "version": "==1.4.1"
        },
        "docutils": {
            "hashes": [
                "sha256:0c5b78adfbf7762415433f5515cd5c9e762339e23369dbe8000d84a4bf4ab3af",
                "sha256:c2de3a60e9e7d07be26b7f2b00ca0309c207e06c100f9cc2a94931fc75a478fc"
            ],
            "markers": "python_version >= '2.7' and python_version not in '3.0, 3.1, 3.2, 3.3, 3.4'",
            "version": "==0.16"
        },
        "fakeredis": {
            "hashes": [
                "sha256:7ea0866ba5edb40fe2e9b1722535df0c7e6b91d518aa5f50d96c2fff3ea7f4c2",
                "sha256:aad8836ffe0319ffbba66dcf872ac6e7e32d1f19790e31296ba58445efb0a5c7"
            ],
            "version": "==1.4.3"
        },
        "feedparser": {
            "hashes": [
                "sha256:bd030652c2d08532c034c27fcd7c85868e7fa3cb2b17f230a44a6bbc92519bf9",
                "sha256:cd2485472e41471632ed3029d44033ee420ad0b57111db95c240c9160a85831c",
                "sha256:ce875495c90ebd74b179855449040003a1beb40cd13d5f037a0654251e260b02"
            ],
            "index": "pypi",
            "version": "==5.2.1"
        },
        "fuzzywuzzy": {
            "hashes": [
                "sha256:45016e92264780e58972dca1b3d939ac864b78437422beecebb3095f8efd00e8",
                "sha256:928244b28db720d1e0ee7587acf660ea49d7e4c632569cad4f1cd7e68a5f0993"
            ],
            "index": "pypi",
            "version": "==0.18.0"
        },
        "hiredis": {
            "hashes": [
                "sha256:06a039208f83744a702279b894c8cf24c14fd63c59cd917dcde168b79eef0680",
                "sha256:0a909bf501459062aa1552be1461456518f367379fdc9fdb1f2ca5e4a1fdd7c0",
                "sha256:18402d9e54fb278cb9a8c638df6f1550aca36a009d47ecf5aa263a38600f35b0",
                "sha256:1e4cbbc3858ec7e680006e5ca590d89a5e083235988f26a004acf7244389ac01",
                "sha256:23344e3c2177baf6975fbfa361ed92eb7d36d08f454636e5054b3faa7c2aff8a",
                "sha256:289b31885b4996ce04cadfd5fc03d034dce8e2a8234479f7c9e23b9e245db06b",
                "sha256:2c1c570ae7bf1bab304f29427e2475fe1856814312c4a1cf1cd0ee133f07a3c6",
                "sha256:2c227c0ed371771ffda256034427320870e8ea2e4fd0c0a618c766e7c49aad73",
                "sha256:3bb9b63d319402cead8bbd9dd55dca3b667d2997e9a0d8a1f9b6cc274db4baee",
                "sha256:3ef2183de67b59930d2db8b8e8d4d58e00a50fcc5e92f4f678f6eed7a1c72d55",
                "sha256:43b8ed3dbfd9171e44c554cb4acf4ee4505caa84c5e341858b50ea27dd2b6e12",
                "sha256:47bcf3c5e6c1e87ceb86cdda2ee983fa0fe56a999e6185099b3c93a223f2fa9b",
                "sha256:5263db1e2e1e8ae30500cdd75a979ff99dcc184201e6b4b820d0de74834d2323",
                "sha256:5b1451727f02e7acbdf6aae4e06d75f66ee82966ff9114550381c3271a90f56c",
                "sha256:6996883a8a6ff9117cbb3d6f5b0dcbbae6fb9e31e1a3e4e2f95e0214d9a1c655",
                "sha256:6c96f64a54f030366657a54bb90b3093afc9c16c8e0dfa29fc0d6dbe169103a5",
                "sha256:7332d5c3e35154cd234fd79573736ddcf7a0ade7a986db35b6196b9171493e75",
                "sha256:7885b6f32c4a898e825bb7f56f36a02781ac4a951c63e4169f0afcf9c8c30dfb",
                "sha256:7b0f63f10a166583ab744a58baad04e0f52cfea1ac27bfa1b0c21a48d1003c23",
                "sha256:819f95d4eba3f9e484dd115ab7ab72845cf766b84286a00d4ecf76d33f1edca1",
                "sha256:8968eeaa4d37a38f8ca1f9dbe53526b69628edc9c42229a5b2f56d98bb828c1f",
                "sha256:89ebf69cb19a33d625db72d2ac589d26e936b8f7628531269accf4a3196e7872",
                "sha256:8daecd778c1da45b8bd54fd41ffcd471a86beed3d8e57a43acf7a8d63bba4058",
                "sha256:955ba8ea73cf3ed8bd2f963b4cb9f8f0dcb27becd2f4b3dd536fd24c45533454",
                "sha256:964f18a59f5a64c0170f684c417f4fe3e695a536612e13074c4dd5d1c6d7c882",
                "sha256:969843fbdfbf56cdb71da6f0bdf50f9985b8b8aeb630102945306cf10a9c6af2",
                "sha256:996021ef33e0f50b97ff2d6b5f422a0fe5577de21a8873b58a779a5ddd1c3132",
                "sha256:9e9c9078a7ce07e6fce366bd818be89365a35d2e4b163268f0ca9ba7e13bb2f6",
                "sha256:a04901757cb0fb0f5602ac11dda48f5510f94372144d06c2563ba56c480b467c",
                "sha256:a7bf1492429f18d205f3a818da3ff1f242f60aa59006e53dee00b4ef592a3363",
                "sha256:aa0af2deb166a5e26e0d554b824605e660039b161e37ed4f01b8d04beec184f3",
                "sha256:abfb15a6a7822f0fae681785cb38860e7a2cb1616a708d53df557b3d76c5bfd4",
                "sha256:b253fe4df2afea4dfa6b1fa8c5fef212aff8bcaaeb4207e81eed05cb5e4a7919",
                "sha256:b27f082f47d23cffc4cf1388b84fdc45c4ef6015f906cd7e0d988d9e35d36349",
                "sha256:b33aea449e7f46738811fbc6f0b3177c6777a572207412bbbf6f525ffed001ae",
                "sha256:b44f9421c4505c548435244d74037618f452844c5d3c67719d8a55e2613549da",
                "sha256:bcc371151d1512201d0214c36c0c150b1dc64f19c2b1a8c9cb1d7c7c15ebd93f",
                "sha256:c2851deeabd96d3f6283e9c6b26e0bfed4de2dc6fb15edf913e78b79fc5909ed",
                "sha256:cdfd501c7ac5b198c15df800a3a34c38345f5182e5f80770caf362bccca65628",
                "sha256:d2c0caffa47606d6d7c8af94ba42547bd2a441f06c74fd90a1ffe328524a6c64",
                "sha256:dcb2db95e629962db5a355047fb8aefb012df6c8ae608930d391619dbd96fd86",
                "sha256:e0eeb9c112fec2031927a1745788a181d0eecbacbed941fc5c4f7bc3f7b273bf",
                "sha256:e154891263306200260d7f3051982774d7b9ef35af3509d5adbbe539afd2610c",
                "sha256:e2e023a42dcbab8ed31f97c2bcdb980b7fbe0ada34037d87ba9d799664b58ded",
                "sha256:e64be68255234bb489a574c4f2f8df7029c98c81ec4d160d6cd836e7f0679390",
                "sha256:e82d6b930e02e80e5109b678c663a9ed210680ded81c1abaf54635d88d1da298"
            ],
            "markers": "python_version >= '2.7' and python_version not in '3.0, 3.1, 3.2, 3.3'",
            "version": "==1.1.0"
        },
        "humanfriendly": {
            "hashes": [
                "sha256:bf52ec91244819c780341a3438d5d7b09f431d3f113a475147ac9b7b167a3d12",
                "sha256:e78960b31198511f45fd455534ae7645a6207d33e512d2e842c766d15d9c8080"
            ],
            "markers": "python_version >= '2.7' and python_version not in '3.0, 3.1, 3.2, 3.3, 3.4'",
            "version": "==8.2"
        },
        "idna": {
            "hashes": [
                "sha256:b307872f855b18632ce0c21c5e45be78c0ea7ae4c15c828c20788b26921eb3f6",
                "sha256:b97d804b1e9b523befed77c48dacec60e6dcb0b5391d57af6a65a312a90648c0"
            ],
            "markers": "python_version >= '2.7' and python_version not in '3.0, 3.1, 3.2, 3.3'",
            "version": "==2.10"
        },
        "imagesize": {
            "hashes": [
                "sha256:6965f19a6a2039c7d48bca7dba2473069ff854c36ae6f19d2cde309d998228a1",
                "sha256:b1f6b5a4eab1f73479a50fb79fcf729514a900c341d8503d62a62dbc4127a2b1"
            ],
            "markers": "python_version >= '2.7' and python_version not in '3.0, 3.1, 3.2, 3.3'",
            "version": "==1.2.0"
        },
        "jinja2": {
            "hashes": [
                "sha256:89aab215427ef59c34ad58735269eb58b1a5808103067f7bb9d5836c651b3bb0",
                "sha256:f0a4641d3cf955324a89c04f3d94663aa4d638abe8f733ecd3582848e1c37035"
            ],
            "markers": "python_version >= '2.7' and python_version not in '3.0, 3.1, 3.2, 3.3, 3.4'",
            "version": "==2.11.2"
        },
        "lxml": {
            "hashes": [
                "sha256:05a444b207901a68a6526948c7cc8f9fe6d6f24c70781488e32fd74ff5996e3f",
                "sha256:08fc93257dcfe9542c0a6883a25ba4971d78297f63d7a5a26ffa34861ca78730",
                "sha256:107781b213cf7201ec3806555657ccda67b1fccc4261fb889ef7fc56976db81f",
                "sha256:121b665b04083a1e85ff1f5243d4a93aa1aaba281bc12ea334d5a187278ceaf1",
                "sha256:1fa21263c3aba2b76fd7c45713d4428dbcc7644d73dcf0650e9d344e433741b3",
                "sha256:2b30aa2bcff8e958cd85d907d5109820b01ac511eae5b460803430a7404e34d7",
                "sha256:4b4a111bcf4b9c948e020fd207f915c24a6de3f1adc7682a2d92660eb4e84f1a",
                "sha256:5591c4164755778e29e69b86e425880f852464a21c7bb53c7ea453bbe2633bbe",
                "sha256:59daa84aef650b11bccd18f99f64bfe44b9f14a08a28259959d33676554065a1",
                "sha256:5a9c8d11aa2c8f8b6043d845927a51eb9102eb558e3f936df494e96393f5fd3e",
                "sha256:5dd20538a60c4cc9a077d3b715bb42307239fcd25ef1ca7286775f95e9e9a46d",
                "sha256:74f48ec98430e06c1fa8949b49ebdd8d27ceb9df8d3d1c92e1fdc2773f003f20",
                "sha256:786aad2aa20de3dbff21aab86b2fb6a7be68064cbbc0219bde414d3a30aa47ae",
                "sha256:7ad7906e098ccd30d8f7068030a0b16668ab8aa5cda6fcd5146d8d20cbaa71b5",
                "sha256:80a38b188d20c0524fe8959c8ce770a8fdf0e617c6912d23fc97c68301bb9aba",
                "sha256:8f0ec6b9b3832e0bd1d57af41f9238ea7709bbd7271f639024f2fc9d3bb01293",
                "sha256:92282c83547a9add85ad658143c76a64a8d339028926d7dc1998ca029c88ea6a",
                "sha256:94150231f1e90c9595ccc80d7d2006c61f90a5995db82bccbca7944fd457f0f6",
                "sha256:9dc9006dcc47e00a8a6a029eb035c8f696ad38e40a27d073a003d7d1443f5d88",
                "sha256:a76979f728dd845655026ab991df25d26379a1a8fc1e9e68e25c7eda43004bed",
                "sha256:aa8eba3db3d8761db161003e2d0586608092e217151d7458206e243be5a43843",
                "sha256:bea760a63ce9bba566c23f726d72b3c0250e2fa2569909e2d83cda1534c79443",
                "sha256:c3f511a3c58676147c277eff0224c061dd5a6a8e1373572ac817ac6324f1b1e0",
                "sha256:c9d317efde4bafbc1561509bfa8a23c5cab66c44d49ab5b63ff690f5159b2304",
                "sha256:cc411ad324a4486b142c41d9b2b6a722c534096963688d879ea6fa8a35028258",
                "sha256:cdc13a1682b2a6241080745b1953719e7fe0850b40a5c71ca574f090a1391df6",
                "sha256:cfd7c5dd3c35c19cec59c63df9571c67c6d6e5c92e0fe63517920e97f61106d1",
                "sha256:e1cacf4796b20865789083252186ce9dc6cc59eca0c2e79cca332bdff24ac481",
                "sha256:e70d4e467e243455492f5de463b72151cc400710ac03a0678206a5f27e79ddef",
                "sha256:ecc930ae559ea8a43377e8b60ca6f8d61ac532fc57efb915d899de4a67928efd",
                "sha256:f161af26f596131b63b236372e4ce40f3167c1b5b5d459b29d2514bd8c9dc9ee"
            ],
            "index": "pypi",
            "version": "==4.5.2"
        },
        "markdownify": {
            "hashes": [
                "sha256:30be8340724e706c9e811c27fe8c1542cf74a15b46827924fff5c54b40dd9b0d",
                "sha256:a69588194fd76634f0139d6801b820fd652dc5eeba9530e90d323dfdc0155252"
            ],
            "index": "pypi",
            "version": "==0.5.3"
        },
        "markupsafe": {
            "hashes": [
                "sha256:00bc623926325b26bb9605ae9eae8a215691f33cae5df11ca5424f06f2d1f473",
                "sha256:09027a7803a62ca78792ad89403b1b7a73a01c8cb65909cd876f7fcebd79b161",
                "sha256:09c4b7f37d6c648cb13f9230d847adf22f8171b1ccc4d5682398e77f40309235",
                "sha256:1027c282dad077d0bae18be6794e6b6b8c91d58ed8a8d89a89d59693b9131db5",
                "sha256:13d3144e1e340870b25e7b10b98d779608c02016d5184cfb9927a9f10c689f42",
                "sha256:24982cc2533820871eba85ba648cd53d8623687ff11cbb805be4ff7b4c971aff",
                "sha256:29872e92839765e546828bb7754a68c418d927cd064fd4708fab9fe9c8bb116b",
                "sha256:43a55c2930bbc139570ac2452adf3d70cdbb3cfe5912c71cdce1c2c6bbd9c5d1",
                "sha256:46c99d2de99945ec5cb54f23c8cd5689f6d7177305ebff350a58ce5f8de1669e",
                "sha256:500d4957e52ddc3351cabf489e79c91c17f6e0899158447047588650b5e69183",
                "sha256:535f6fc4d397c1563d08b88e485c3496cf5784e927af890fb3c3aac7f933ec66",
                "sha256:596510de112c685489095da617b5bcbbac7dd6384aeebeda4df6025d0256a81b",
                "sha256:62fe6c95e3ec8a7fad637b7f3d372c15ec1caa01ab47926cfdf7a75b40e0eac1",
                "sha256:6788b695d50a51edb699cb55e35487e430fa21f1ed838122d722e0ff0ac5ba15",
                "sha256:6dd73240d2af64df90aa7c4e7481e23825ea70af4b4922f8ede5b9e35f78a3b1",
                "sha256:717ba8fe3ae9cc0006d7c451f0bb265ee07739daf76355d06366154ee68d221e",
                "sha256:79855e1c5b8da654cf486b830bd42c06e8780cea587384cf6545b7d9ac013a0b",
                "sha256:7c1699dfe0cf8ff607dbdcc1e9b9af1755371f92a68f706051cc8c37d447c905",
                "sha256:88e5fcfb52ee7b911e8bb6d6aa2fd21fbecc674eadd44118a9cc3863f938e735",
                "sha256:8defac2f2ccd6805ebf65f5eeb132adcf2ab57aa11fdf4c0dd5169a004710e7d",
                "sha256:98c7086708b163d425c67c7a91bad6e466bb99d797aa64f965e9d25c12111a5e",
                "sha256:9add70b36c5666a2ed02b43b335fe19002ee5235efd4b8a89bfcf9005bebac0d",
                "sha256:9bf40443012702a1d2070043cb6291650a0841ece432556f784f004937f0f32c",
                "sha256:ade5e387d2ad0d7ebf59146cc00c8044acbd863725f887353a10df825fc8ae21",
                "sha256:b00c1de48212e4cc9603895652c5c410df699856a2853135b3967591e4beebc2",
                "sha256:b1282f8c00509d99fef04d8ba936b156d419be841854fe901d8ae224c59f0be5",
                "sha256:b2051432115498d3562c084a49bba65d97cf251f5a331c64a12ee7e04dacc51b",
                "sha256:ba59edeaa2fc6114428f1637ffff42da1e311e29382d81b339c1817d37ec93c6",
                "sha256:c8716a48d94b06bb3b2524c2b77e055fb313aeb4ea620c8dd03a105574ba704f",
                "sha256:cd5df75523866410809ca100dc9681e301e3c27567cf498077e8551b6d20e42f",
                "sha256:cdb132fc825c38e1aeec2c8aa9338310d29d337bebbd7baa06889d09a60a1fa2",
                "sha256:e249096428b3ae81b08327a63a485ad0878de3fb939049038579ac0ef61e17e7",
                "sha256:e8313f01ba26fbbe36c7be1966a7b7424942f670f38e666995b88d012765b9be"
            ],
            "markers": "python_version >= '2.7' and python_version not in '3.0, 3.1, 3.2, 3.3'",
            "version": "==1.1.1"
        },
        "more-itertools": {
            "hashes": [
                "sha256:6f83822ae94818eae2612063a5101a7311e68ae8002005b5e05f03fd74a86a20",
                "sha256:9b30f12df9393f0d28af9210ff8efe48d10c94f73e5daf886f10c4b0b0b4f03c"
            ],
            "index": "pypi",
            "version": "==8.5.0"
        },
        "multidict": {
            "hashes": [
                "sha256:1ece5a3369835c20ed57adadc663400b5525904e53bae59ec854a5d36b39b21a",
                "sha256:275ca32383bc5d1894b6975bb4ca6a7ff16ab76fa622967625baeebcf8079000",
                "sha256:3750f2205b800aac4bb03b5ae48025a64e474d2c6cc79547988ba1d4122a09e2",
                "sha256:4538273208e7294b2659b1602490f4ed3ab1c8cf9dbdd817e0e9db8e64be2507",
                "sha256:5141c13374e6b25fe6bf092052ab55c0c03d21bd66c94a0e3ae371d3e4d865a5",
                "sha256:51a4d210404ac61d32dada00a50ea7ba412e6ea945bbe992e4d7a595276d2ec7",
                "sha256:5cf311a0f5ef80fe73e4f4c0f0998ec08f954a6ec72b746f3c179e37de1d210d",
                "sha256:6513728873f4326999429a8b00fc7ceddb2509b01d5fd3f3be7881a257b8d463",
                "sha256:7388d2ef3c55a8ba80da62ecfafa06a1c097c18032a501ffd4cabbc52d7f2b19",
                "sha256:9456e90649005ad40558f4cf51dbb842e32807df75146c6d940b6f5abb4a78f3",
                "sha256:c026fe9a05130e44157b98fea3ab12969e5b60691a276150db9eda71710cd10b",
                "sha256:d14842362ed4cf63751648e7672f7174c9818459d169231d03c56e84daf90b7c",
                "sha256:e0d072ae0f2a179c375f67e3da300b47e1a83293c554450b29c900e50afaae87",
                "sha256:f07acae137b71af3bb548bd8da720956a3bc9f9a0b87733e0899226a2317aeb7",
                "sha256:fbb77a75e529021e7c4a8d4e823d88ef4d23674a202be4f5addffc72cbb91430",
                "sha256:fcfbb44c59af3f8ea984de67ec7c306f618a3ec771c2843804069917a8f2e255",
                "sha256:feed85993dbdb1dbc29102f50bca65bdc68f2c0c8d352468c25b54874f23c39d"
            ],
            "markers": "python_version >= '3.5'",
            "version": "==4.7.6"
        },
        "ordered-set": {
            "hashes": [
                "sha256:ba93b2df055bca202116ec44b9bead3df33ea63a7d5827ff8e16738b97f33a95"
            ],
            "markers": "python_version >= '3.5'",
            "version": "==4.0.2"
        },
        "packaging": {
            "hashes": [
                "sha256:4357f74f47b9c12db93624a82154e9b120fa8293699949152b22065d556079f8",
                "sha256:998416ba6962ae7fbd6596850b80e17859a5753ba17c32284f67bfff33784181"
            ],
            "markers": "python_version >= '2.7' and python_version not in '3.0, 3.1, 3.2, 3.3'",
            "version": "==20.4"
        },
        "pamqp": {
            "hashes": [
                "sha256:2f81b5c186f668a67f165193925b6bfd83db4363a6222f599517f29ecee60b02",
                "sha256:5cd0f5a85e89f20d5f8e19285a1507788031cfca4a9ea6f067e3cf18f5e294e8"
            ],
            "version": "==2.3.0"
        },
        "pycares": {
            "hashes": [
                "sha256:050f00b39ed77ea8a4e555f09417d4b1a6b5baa24bb9531a3e15d003d2319b3f",
                "sha256:0a24d2e580a8eb567140d7b69f12cb7de90c836bd7b6488ec69394d308605ac3",
                "sha256:0c5bd1f6f885a219d5e972788d6eef7b8043b55c3375a845e5399638436e0bba",
                "sha256:11c628402cc8fc8ef461076d4e47f88afc1f8609989ebbff0dbffcd54c97239f",
                "sha256:18dfd4fd300f570d6c4536c1d987b7b7673b2a9d14346592c5d6ed716df0d104",
                "sha256:1917b82494907a4a342db420bc4dd5bac355a5fa3984c35ba9bf51422b020b48",
                "sha256:1b90fa00a89564df059fb18e796458864cc4e00cb55e364dbf921997266b7c55",
                "sha256:1d8d177c40567de78108a7835170f570ab04f09084bfd32df9919c0eaec47aa1",
                "sha256:236286f81664658b32c141c8e79d20afc3d54f6e2e49dfc8b702026be7265855",
                "sha256:2e4f74677542737fb5af4ea9a2e415ec5ab31aa67e7b8c3c969fdb15c069f679",
                "sha256:48a7750f04e69e1f304f4332b755728067e7c4b1abe2760bba1cacd9ff7a847a",
                "sha256:7d86e62b700b21401ffe7fd1bbfe91e08489416fecae99c6570ab023c6896022",
                "sha256:7e2d7effd08d2e5a3cb95d98a7286ebab71ab2fbce84fa93cc2dd56caf7240dd",
                "sha256:81edb016d9e43dde7473bc3999c29cdfee3a6b67308fed1ea21049f458e83ae0",
                "sha256:96c90e11b4a4c7c0b8ff5aaaae969c5035493136586043ff301979aae0623941",
                "sha256:9a0a1845f8cb2e62332bca0aaa9ad5494603ac43fb60d510a61d5b5b170d7216",
                "sha256:a05bbfdfd41f8410a905a818f329afe7510cbd9ee65c60f8860a72b6c64ce5dc",
                "sha256:a5089fd660f0b0d228b14cdaa110d0d311edfa5a63f800618dbf1321dcaef66b",
                "sha256:c457a709e6f2befea7e2996c991eda6d79705dd075f6521593ba6ebc1485b811",
                "sha256:c5cb72644b04e5e5abfb1e10a0e7eb75da6684ea0e60871652f348e412cf3b11",
                "sha256:cce46dd4717debfd2aab79d6d7f0cbdf6b1e982dc4d9bebad81658d59ede07c2",
                "sha256:cfdd1f90bcf373b00f4b2c55ea47868616fe2f779f792fc913fa82a3d64ffe43",
                "sha256:d88a279cbc5af613f73e86e19b3f63850f7a2e2736e249c51995dedcc830b1bb",
                "sha256:eba9a9227438da5e78fc8eee32f32eb35d9a50cf0a0bd937eb6275c7cc3015fe",
                "sha256:eee7b6a5f5b5af050cb7d66ab28179287b416f06d15a8974ac831437fec51336",
                "sha256:f41ac1c858687e53242828c9f59c2e7b0b95dbcd5bdd09c7e5d3c48b0f89a25a",
                "sha256:f8deaefefc3a589058df1b177275f79233e8b0eeee6734cf4336d80164ecd022",
                "sha256:fa78e919f3bd7d6d075db262aa41079b4c02da315c6043c6f43881e2ebcdd623",
                "sha256:fadb97d2e02dabdc15a0091591a972a938850d79ddde23d385d813c1731983f0"
            ],
            "version": "==3.1.1"
        },
        "pycparser": {
            "hashes": [
                "sha256:2d475327684562c3a96cc71adf7dc8c4f0565175cf86b6d7a404ff4c771f15f0",
                "sha256:7582ad22678f0fcd81102833f60ef8d0e57288b6b5fb00323d101be910e35705"
            ],
            "markers": "python_version >= '2.7' and python_version not in '3.0, 3.1, 3.2, 3.3'",
            "version": "==2.20"
        },
        "pygments": {
            "hashes": [
                "sha256:307543fe65c0947b126e83dd5a61bd8acbd84abec11f43caebaf5534cbc17998",
                "sha256:926c3f319eda178d1bd90851e4317e6d8cdb5e292a3386aac9bd75eca29cf9c7"
            ],
            "markers": "python_version >= '3.5'",
            "version": "==2.7.1"
        },
        "pyparsing": {
            "hashes": [
                "sha256:c203ec8783bf771a155b207279b9bccb8dea02d8f0c9e5f8ead507bc3246ecc1",
                "sha256:ef9d7589ef3c200abe66653d3f1ab1033c3c419ae9b9bdb1240a85b024efc88b"
            ],
            "markers": "python_version >= '2.6' and python_version not in '3.0, 3.1, 3.2, 3.3'",
            "version": "==2.4.7"
        },
        "python-dateutil": {
            "hashes": [
                "sha256:73ebfe9dbf22e832286dafa60473e4cd239f8592f699aa5adaf10050e6e1823c",
                "sha256:75bb3f31ea686f1197762692a9ee6a7550b59fc6ca3a1f4b5d7e32fb98e2da2a"
            ],
            "index": "pypi",
            "version": "==2.8.1"
        },
        "pytz": {
            "hashes": [
                "sha256:a494d53b6d39c3c6e44c3bec237336e14305e4f29bbf800b599253057fbb79ed",
                "sha256:c35965d010ce31b23eeb663ed3cc8c906275d6be1a34393a1d73a41febf4a048"
            ],
            "version": "==2020.1"
        },
        "pyyaml": {
            "hashes": [
                "sha256:06a0d7ba600ce0b2d2fe2e78453a470b5a6e000a985dd4a4e54e436cc36b0e97",
                "sha256:240097ff019d7c70a4922b6869d8a86407758333f02203e0fc6ff79c5dcede76",
                "sha256:4f4b913ca1a7319b33cfb1369e91e50354d6f07a135f3b901aca02aa95940bd2",
                "sha256:69f00dca373f240f842b2931fb2c7e14ddbacd1397d57157a9b005a6a9942648",
                "sha256:73f099454b799e05e5ab51423c7bcf361c58d3206fa7b0d555426b1f4d9a3eaf",
                "sha256:74809a57b329d6cc0fdccee6318f44b9b8649961fa73144a98735b0aaf029f1f",
                "sha256:7739fc0fa8205b3ee8808aea45e968bc90082c10aef6ea95e855e10abf4a37b2",
                "sha256:95f71d2af0ff4227885f7a6605c37fd53d3a106fcab511b8860ecca9fcf400ee",
                "sha256:b8eac752c5e14d3eca0e6dd9199cd627518cb5ec06add0de9d32baeee6fe645d",
                "sha256:cc8955cfbfc7a115fa81d85284ee61147059a753344bc51098f3ccd69b0d7e0c",
                "sha256:d13155f591e6fcc1ec3b30685d50bf0711574e2c0dfffd7644babf8b5102ca1a"
            ],
            "index": "pypi",
            "version": "==5.3.1"
        },
        "redis": {
            "hashes": [
                "sha256:0e7e0cfca8660dea8b7d5cd8c4f6c5e29e11f31158c0b0ae91a397f00e5a05a2",
                "sha256:432b788c4530cfe16d8d943a09d40ca6c16149727e4afe8c2c9d5580c59d9f24"
            ],
            "markers": "python_version >= '2.7' and python_version not in '3.0, 3.1, 3.2, 3.3, 3.4'",
            "version": "==3.5.3"
        },
        "requests": {
            "hashes": [
                "sha256:b3559a131db72c33ee969480840fff4bb6dd111de7dd27c8ee1f820f4f00231b",
                "sha256:fe75cc94a9443b9246fc7049224f75604b113c36acb93f87b80ed42c44cbb898"
            ],
            "index": "pypi",
            "version": "==2.24.0"
        },
        "sentry-sdk": {
            "hashes": [
<<<<<<< HEAD
                "sha256:96a0e494b243a81065ec7ab73457d16719fb955ed9e469c8e4577ba737bc836e",
                "sha256:a698993f3abbe06e88e8a3c8b61c8a79c12f62e503f1a23eda30c3921f0525a9"
            ],
            "index": "pypi",
            "version": "==0.17.7"
=======
                "sha256:1a086486ff9da15791f294f6e9915eb3747d161ef64dee2d038a4d0b4a369b24",
                "sha256:45486deb031cea6bbb25a540d7adb4dd48cd8a1cc31e6a5ce9fb4f792a572e9a"
            ],
            "index": "pypi",
            "version": "==0.17.6"
>>>>>>> 6fc9ed3a
        },
        "six": {
            "hashes": [
                "sha256:30639c035cdb23534cd4aa2dd52c3bf48f06e5f4a941509c8bafd8ce11080259",
                "sha256:8b74bedcbbbaca38ff6d7491d76f2b06b3592611af620f8426e82dddb04a5ced"
            ],
            "markers": "python_version >= '2.7' and python_version not in '3.0, 3.1, 3.2, 3.3'",
            "version": "==1.15.0"
        },
        "snowballstemmer": {
            "hashes": [
                "sha256:209f257d7533fdb3cb73bdbd24f436239ca3b2fa67d56f6ff88e86be08cc5ef0",
                "sha256:df3bac3df4c2c01363f3dd2cfa78cce2840a79b9f1c2d2de9ce8d31683992f52"
            ],
            "version": "==2.0.0"
        },
        "sortedcontainers": {
            "hashes": [
                "sha256:4e73a757831fc3ca4de2859c422564239a31d8213d09a2a666e375807034d2ba",
                "sha256:c633ebde8580f241f274c1f8994a665c0e54a17724fecd0cae2f079e09c36d3f"
            ],
            "version": "==2.2.2"
        },
        "soupsieve": {
            "hashes": [
                "sha256:1634eea42ab371d3d346309b93df7870a88610f0725d47528be902a0d95ecc55",
                "sha256:a59dc181727e95d25f781f0eb4fd1825ff45590ec8ff49eadfd7f1a537cc0232"
            ],
            "markers": "python_version >= '3.5'",
            "version": "==2.0.1"
        },
        "sphinx": {
            "hashes": [
                "sha256:b4c750d546ab6d7e05bdff6ac24db8ae3e8b8253a3569b754e445110a0a12b66",
                "sha256:fc312670b56cb54920d6cc2ced455a22a547910de10b3142276495ced49231cb"
            ],
            "index": "pypi",
            "version": "==2.4.4"
        },
        "sphinxcontrib-applehelp": {
            "hashes": [
                "sha256:806111e5e962be97c29ec4c1e7fe277bfd19e9652fb1a4392105b43e01af885a",
                "sha256:a072735ec80e7675e3f432fcae8610ecf509c5f1869d17e2eecff44389cdbc58"
            ],
            "markers": "python_version >= '3.5'",
            "version": "==1.0.2"
        },
        "sphinxcontrib-devhelp": {
            "hashes": [
                "sha256:8165223f9a335cc1af7ffe1ed31d2871f325254c0423bc0c4c7cd1c1e4734a2e",
                "sha256:ff7f1afa7b9642e7060379360a67e9c41e8f3121f2ce9164266f61b9f4b338e4"
            ],
            "markers": "python_version >= '3.5'",
            "version": "==1.0.2"
        },
        "sphinxcontrib-htmlhelp": {
            "hashes": [
                "sha256:3c0bc24a2c41e340ac37c85ced6dafc879ab485c095b1d65d2461ac2f7cca86f",
                "sha256:e8f5bb7e31b2dbb25b9cc435c8ab7a79787ebf7f906155729338f3156d93659b"
            ],
            "markers": "python_version >= '3.5'",
            "version": "==1.0.3"
        },
        "sphinxcontrib-jsmath": {
            "hashes": [
                "sha256:2ec2eaebfb78f3f2078e73666b1415417a116cc848b72e5172e596c871103178",
                "sha256:a9925e4a4587247ed2191a22df5f6970656cb8ca2bd6284309578f2153e0c4b8"
            ],
            "markers": "python_version >= '3.5'",
            "version": "==1.0.1"
        },
        "sphinxcontrib-qthelp": {
            "hashes": [
                "sha256:4c33767ee058b70dba89a6fc5c1892c0d57a54be67ddd3e7875a18d14cba5a72",
                "sha256:bd9fc24bcb748a8d51fd4ecaade681350aa63009a347a8c14e637895444dfab6"
            ],
            "markers": "python_version >= '3.5'",
            "version": "==1.0.3"
        },
        "sphinxcontrib-serializinghtml": {
            "hashes": [
                "sha256:eaa0eccc86e982a9b939b2b82d12cc5d013385ba5eadcc7e4fed23f4405f77bc",
                "sha256:f242a81d423f59617a8e5cf16f5d4d74e28ee9a66f9e5b637a18082991db5a9a"
            ],
            "markers": "python_version >= '3.5'",
            "version": "==1.1.4"
        },
        "statsd": {
            "hashes": [
                "sha256:c610fb80347fca0ef62666d241bce64184bd7cc1efe582f9690e045c25535eaa",
                "sha256:e3e6db4c246f7c59003e51c9720a51a7f39a396541cb9b147ff4b14d15b5dd1f"
            ],
            "index": "pypi",
            "version": "==3.3.0"
        },
        "urllib3": {
            "hashes": [
                "sha256:91056c15fa70756691db97756772bb1eb9678fa585d9184f24534b100dc60f4a",
                "sha256:e7983572181f5e1522d9c98453462384ee92a0be7fac5f1413a1e35c56cc0461"
            ],
            "markers": "python_version >= '2.7' and python_version not in '3.0, 3.1, 3.2, 3.3, 3.4' and python_version < '4'",
            "version": "==1.25.10"
        },
        "yarl": {
            "hashes": [
                "sha256:040b237f58ff7d800e6e0fd89c8439b841f777dd99b4a9cca04d6935564b9409",
                "sha256:17668ec6722b1b7a3a05cc0167659f6c95b436d25a36c2d52db0eca7d3f72593",
                "sha256:3a584b28086bc93c888a6c2aa5c92ed1ae20932f078c46509a66dce9ea5533f2",
                "sha256:4439be27e4eee76c7632c2427ca5e73703151b22cae23e64adb243a9c2f565d8",
                "sha256:48e918b05850fffb070a496d2b5f97fc31d15d94ca33d3d08a4f86e26d4e7c5d",
                "sha256:9102b59e8337f9874638fcfc9ac3734a0cfadb100e47d55c20d0dc6087fb4692",
                "sha256:9b930776c0ae0c691776f4d2891ebc5362af86f152dd0da463a6614074cb1b02",
                "sha256:b3b9ad80f8b68519cc3372a6ca85ae02cc5a8807723ac366b53c0f089db19e4a",
                "sha256:bc2f976c0e918659f723401c4f834deb8a8e7798a71be4382e024bcc3f7e23a8",
                "sha256:c22c75b5f394f3d47105045ea551e08a3e804dc7e01b37800ca35b58f856c3d6",
                "sha256:c52ce2883dc193824989a9b97a76ca86ecd1fa7955b14f87bf367a61b6232511",
                "sha256:ce584af5de8830d8701b8979b18fcf450cef9a382b1a3c8ef189bedc408faf1e",
                "sha256:da456eeec17fa8aa4594d9a9f27c0b1060b6a75f2419fe0c00609587b2695f4a",
                "sha256:db6db0f45d2c63ddb1a9d18d1b9b22f308e52c83638c26b422d520a815c4b3fb",
                "sha256:df89642981b94e7db5596818499c4b2219028f2a528c9c37cc1de45bf2fd3a3f",
                "sha256:f18d68f2be6bf0e89f1521af2b1bb46e66ab0018faafa81d70f358153170a317",
                "sha256:f379b7f83f23fe12823085cd6b906edc49df969eb99757f58ff382349a3303c6"
            ],
            "markers": "python_version >= '3.5'",
            "version": "==1.5.1"
        }
    },
    "develop": {
        "appdirs": {
            "hashes": [
                "sha256:7d5d0167b2b1ba821647616af46a749d1c653740dd0d2415100fe26e27afdf41",
                "sha256:a841dacd6b99318a741b166adb07e19ee71a274450e68237b4650ca1055ab128"
            ],
            "version": "==1.4.4"
        },
        "attrs": {
            "hashes": [
                "sha256:26b54ddbbb9ee1d34d5d3668dd37d6cf74990ab23c828c2888dccdceee395594",
                "sha256:fce7fc47dfc976152e82d53ff92fa0407700c21acd20886a13777a0d20e655dc"
            ],
            "markers": "python_version >= '2.7' and python_version not in '3.0, 3.1, 3.2, 3.3'",
            "version": "==20.2.0"
        },
        "cfgv": {
            "hashes": [
                "sha256:32e43d604bbe7896fe7c248a9c2276447dbef840feb28fe20494f62af110211d",
                "sha256:cf22deb93d4bcf92f345a5c3cd39d3d41d6340adc60c78bbbd6588c384fda6a1"
            ],
            "markers": "python_full_version >= '3.6.1'",
            "version": "==3.2.0"
        },
        "coverage": {
            "hashes": [
                "sha256:0203acd33d2298e19b57451ebb0bed0ab0c602e5cf5a818591b4918b1f97d516",
                "sha256:0f313707cdecd5cd3e217fc68c78a960b616604b559e9ea60cc16795c4304259",
                "sha256:1c6703094c81fa55b816f5ae542c6ffc625fec769f22b053adb42ad712d086c9",
                "sha256:1d44bb3a652fed01f1f2c10d5477956116e9b391320c94d36c6bf13b088a1097",
                "sha256:280baa8ec489c4f542f8940f9c4c2181f0306a8ee1a54eceba071a449fb870a0",
                "sha256:29a6272fec10623fcbe158fdf9abc7a5fa032048ac1d8631f14b50fbfc10d17f",
                "sha256:2b31f46bf7b31e6aa690d4c7a3d51bb262438c6dcb0d528adde446531d0d3bb7",
                "sha256:2d43af2be93ffbad25dd959899b5b809618a496926146ce98ee0b23683f8c51c",
                "sha256:381ead10b9b9af5f64646cd27107fb27b614ee7040bb1226f9c07ba96625cbb5",
                "sha256:47a11bdbd8ada9b7ee628596f9d97fbd3851bd9999d398e9436bd67376dbece7",
                "sha256:4d6a42744139a7fa5b46a264874a781e8694bb32f1d76d8137b68138686f1729",
                "sha256:50691e744714856f03a86df3e2bff847c2acede4c191f9a1da38f088df342978",
                "sha256:530cc8aaf11cc2ac7430f3614b04645662ef20c348dce4167c22d99bec3480e9",
                "sha256:582ddfbe712025448206a5bc45855d16c2e491c2dd102ee9a2841418ac1c629f",
                "sha256:63808c30b41f3bbf65e29f7280bf793c79f54fb807057de7e5238ffc7cc4d7b9",
                "sha256:71b69bd716698fa62cd97137d6f2fdf49f534decb23a2c6fc80813e8b7be6822",
                "sha256:7858847f2d84bf6e64c7f66498e851c54de8ea06a6f96a32a1d192d846734418",
                "sha256:78e93cc3571fd928a39c0b26767c986188a4118edc67bc0695bc7a284da22e82",
                "sha256:7f43286f13d91a34fadf61ae252a51a130223c52bfefb50310d5b2deb062cf0f",
                "sha256:86e9f8cd4b0cdd57b4ae71a9c186717daa4c5a99f3238a8723f416256e0b064d",
                "sha256:8f264ba2701b8c9f815b272ad568d555ef98dfe1576802ab3149c3629a9f2221",
                "sha256:9342dd70a1e151684727c9c91ea003b2fb33523bf19385d4554f7897ca0141d4",
                "sha256:9361de40701666b034c59ad9e317bae95c973b9ff92513dd0eced11c6adf2e21",
                "sha256:9669179786254a2e7e57f0ecf224e978471491d660aaca833f845b72a2df3709",
                "sha256:aac1ba0a253e17889550ddb1b60a2063f7474155465577caa2a3b131224cfd54",
                "sha256:aef72eae10b5e3116bac6957de1df4d75909fc76d1499a53fb6387434b6bcd8d",
                "sha256:bd3166bb3b111e76a4f8e2980fa1addf2920a4ca9b2b8ca36a3bc3dedc618270",
                "sha256:c1b78fb9700fc961f53386ad2fd86d87091e06ede5d118b8a50dea285a071c24",
                "sha256:c3888a051226e676e383de03bf49eb633cd39fc829516e5334e69b8d81aae751",
                "sha256:c5f17ad25d2c1286436761b462e22b5020d83316f8e8fcb5deb2b3151f8f1d3a",
                "sha256:c851b35fc078389bc16b915a0a7c1d5923e12e2c5aeec58c52f4aa8085ac8237",
                "sha256:cb7df71de0af56000115eafd000b867d1261f786b5eebd88a0ca6360cccfaca7",
                "sha256:cedb2f9e1f990918ea061f28a0f0077a07702e3819602d3507e2ff98c8d20636",
                "sha256:e8caf961e1b1a945db76f1b5fa9c91498d15f545ac0ababbe575cfab185d3bd8"
            ],
            "index": "pypi",
            "version": "==5.3"
        },
        "distlib": {
            "hashes": [
                "sha256:8c09de2c67b3e7deef7184574fc060ab8a793e7adbb183d942c389c8b13c52fb",
                "sha256:edf6116872c863e1aa9d5bb7cb5e05a022c519a4594dc703843343a9ddd9bff1"
            ],
            "version": "==0.3.1"
        },
        "filelock": {
            "hashes": [
                "sha256:18d82244ee114f543149c66a6e0c14e9c4f8a1044b5cdaadd0f82159d6a6ff59",
                "sha256:929b7d63ec5b7d6b71b0fa5ac14e030b3f70b75747cef1b10da9b879fef15836"
            ],
            "version": "==3.0.12"
        },
        "flake8": {
            "hashes": [
                "sha256:15e351d19611c887e482fb960eae4d44845013cc142d42896e9862f775d8cf5c",
                "sha256:f04b9fcbac03b0a3e58c0ab3a0ecc462e023a9faf046d57794184028123aa208"
            ],
            "index": "pypi",
            "version": "==3.8.3"
        },
        "flake8-annotations": {
            "hashes": [
                "sha256:09fe1aa3f40cb8fef632a0ab3614050a7584bb884b6134e70cf1fc9eeee642fa",
                "sha256:5bda552f074fd6e34276c7761756fa07d824ffac91ce9c0a8555eb2bc5b92d7a"
            ],
            "index": "pypi",
            "version": "==2.4.0"
        },
        "flake8-bugbear": {
            "hashes": [
                "sha256:a3ddc03ec28ba2296fc6f89444d1c946a6b76460f859795b35b77d4920a51b63",
                "sha256:bd02e4b009fb153fe6072c31c52aeab5b133d508095befb2ffcf3b41c4823162"
            ],
            "index": "pypi",
            "version": "==20.1.4"
        },
        "flake8-docstrings": {
            "hashes": [
                "sha256:3d5a31c7ec6b7367ea6506a87ec293b94a0a46c0bce2bb4975b7f1d09b6f3717",
                "sha256:a256ba91bc52307bef1de59e2a009c3cf61c3d0952dbe035d6ff7208940c2edc"
            ],
            "index": "pypi",
            "version": "==1.5.0"
        },
        "flake8-import-order": {
            "hashes": [
                "sha256:90a80e46886259b9c396b578d75c749801a41ee969a235e163cfe1be7afd2543",
                "sha256:a28dc39545ea4606c1ac3c24e9d05c849c6e5444a50fb7e9cdd430fc94de6e92"
            ],
            "index": "pypi",
            "version": "==0.18.1"
        },
        "flake8-polyfill": {
            "hashes": [
                "sha256:12be6a34ee3ab795b19ca73505e7b55826d5f6ad7230d31b18e106400169b9e9",
                "sha256:e44b087597f6da52ec6393a709e7108b2905317d0c0b744cdca6208e670d8eda"
            ],
            "version": "==1.0.2"
        },
        "flake8-string-format": {
            "hashes": [
                "sha256:65f3da786a1461ef77fca3780b314edb2853c377f2e35069723348c8917deaa2",
                "sha256:812ff431f10576a74c89be4e85b8e075a705be39bc40c4b4278b5b13e2afa9af"
            ],
            "index": "pypi",
            "version": "==0.3.0"
        },
        "flake8-tidy-imports": {
            "hashes": [
                "sha256:62059ca07d8a4926b561d392cbab7f09ee042350214a25cf12823384a45d27dd",
                "sha256:c30b40337a2e6802ba3bb611c26611154a27e94c53fc45639e3e282169574fd3"
            ],
            "index": "pypi",
            "version": "==4.1.0"
        },
        "flake8-todo": {
            "hashes": [
                "sha256:6e4c5491ff838c06fe5a771b0e95ee15fc005ca57196011011280fc834a85915"
            ],
            "index": "pypi",
            "version": "==0.7"
        },
        "identify": {
            "hashes": [
<<<<<<< HEAD
                "sha256:d7da7de6825568daa4449858ce328ecc0e1ada2554d972a6f4f90e736aaf499a",
                "sha256:e4db4796b3b0cf4f9cb921da51430abffff2d4ba7d7c521184ed5252bd90d461"
            ],
            "markers": "python_version >= '2.7' and python_version not in '3.0, 3.1, 3.2, 3.3'",
            "version": "==1.5.4"
=======
                "sha256:c770074ae1f19e08aadbda1c886bc6d0cb55ffdc503a8c0fe8699af2fc9664ae",
                "sha256:d02d004568c5a01261839a05e91705e3e9f5c57a3551648f9b3fb2b9c62c0f62"
            ],
            "markers": "python_version >= '2.7' and python_version not in '3.0, 3.1, 3.2, 3.3'",
            "version": "==1.5.3"
>>>>>>> 6fc9ed3a
        },
        "mccabe": {
            "hashes": [
                "sha256:ab8a6258860da4b6677da4bd2fe5dc2c659cff31b3ee4f7f5d64e79735b80d42",
                "sha256:dd8d182285a0fe56bace7f45b5e7d1a6ebcbf524e8f3bd87eb0f125271b8831f"
            ],
            "version": "==0.6.1"
        },
        "nodeenv": {
            "hashes": [
                "sha256:5304d424c529c997bc888453aeaa6362d242b6b4631e90f3d4bf1b290f1c84a9",
                "sha256:ab45090ae383b716c4ef89e690c41ff8c2b257b85b309f01f3654df3d084bd7c"
            ],
            "version": "==1.5.0"
        },
        "pep8-naming": {
            "hashes": [
                "sha256:a1dd47dd243adfe8a83616e27cf03164960b507530f155db94e10b36a6cd6724",
                "sha256:f43bfe3eea7e0d73e8b5d07d6407ab47f2476ccaeff6937c84275cd30b016738"
            ],
            "index": "pypi",
            "version": "==0.11.1"
        },
        "pre-commit": {
            "hashes": [
                "sha256:810aef2a2ba4f31eed1941fc270e72696a1ad5590b9751839c90807d0fff6b9a",
                "sha256:c54fd3e574565fe128ecc5e7d2f91279772ddb03f8729645fa812fe809084a70"
            ],
            "index": "pypi",
            "version": "==2.7.1"
        },
        "pycodestyle": {
            "hashes": [
                "sha256:2295e7b2f6b5bd100585ebcb1f616591b652db8a741695b3d8f5d28bdc934367",
                "sha256:c58a7d2815e0e8d7972bf1803331fb0152f867bd89adf8a01dfd55085434192e"
            ],
            "markers": "python_version >= '2.7' and python_version not in '3.0, 3.1, 3.2, 3.3'",
            "version": "==2.6.0"
        },
        "pydocstyle": {
            "hashes": [
                "sha256:19b86fa8617ed916776a11cd8bc0197e5b9856d5433b777f51a3defe13075325",
                "sha256:aca749e190a01726a4fb472dd4ef23b5c9da7b9205c0a7857c06533de13fd678"
            ],
            "markers": "python_version >= '3.5'",
            "version": "==5.1.1"
        },
        "pyflakes": {
            "hashes": [
                "sha256:0d94e0e05a19e57a99444b6ddcf9a6eb2e5c68d3ca1e98e90707af8152c90a92",
                "sha256:35b2d75ee967ea93b55750aa9edbbf72813e06a66ba54438df2cfac9e3c27fc8"
            ],
            "markers": "python_version >= '2.7' and python_version not in '3.0, 3.1, 3.2, 3.3'",
            "version": "==2.2.0"
        },
        "pyyaml": {
            "hashes": [
                "sha256:06a0d7ba600ce0b2d2fe2e78453a470b5a6e000a985dd4a4e54e436cc36b0e97",
                "sha256:240097ff019d7c70a4922b6869d8a86407758333f02203e0fc6ff79c5dcede76",
                "sha256:4f4b913ca1a7319b33cfb1369e91e50354d6f07a135f3b901aca02aa95940bd2",
                "sha256:69f00dca373f240f842b2931fb2c7e14ddbacd1397d57157a9b005a6a9942648",
                "sha256:73f099454b799e05e5ab51423c7bcf361c58d3206fa7b0d555426b1f4d9a3eaf",
                "sha256:74809a57b329d6cc0fdccee6318f44b9b8649961fa73144a98735b0aaf029f1f",
                "sha256:7739fc0fa8205b3ee8808aea45e968bc90082c10aef6ea95e855e10abf4a37b2",
                "sha256:95f71d2af0ff4227885f7a6605c37fd53d3a106fcab511b8860ecca9fcf400ee",
                "sha256:b8eac752c5e14d3eca0e6dd9199cd627518cb5ec06add0de9d32baeee6fe645d",
                "sha256:cc8955cfbfc7a115fa81d85284ee61147059a753344bc51098f3ccd69b0d7e0c",
                "sha256:d13155f591e6fcc1ec3b30685d50bf0711574e2c0dfffd7644babf8b5102ca1a"
            ],
            "index": "pypi",
            "version": "==5.3.1"
        },
        "six": {
            "hashes": [
                "sha256:30639c035cdb23534cd4aa2dd52c3bf48f06e5f4a941509c8bafd8ce11080259",
                "sha256:8b74bedcbbbaca38ff6d7491d76f2b06b3592611af620f8426e82dddb04a5ced"
            ],
            "markers": "python_version >= '2.7' and python_version not in '3.0, 3.1, 3.2, 3.3'",
            "version": "==1.15.0"
        },
        "snowballstemmer": {
            "hashes": [
                "sha256:209f257d7533fdb3cb73bdbd24f436239ca3b2fa67d56f6ff88e86be08cc5ef0",
                "sha256:df3bac3df4c2c01363f3dd2cfa78cce2840a79b9f1c2d2de9ce8d31683992f52"
            ],
            "version": "==2.0.0"
        },
        "toml": {
            "hashes": [
                "sha256:926b612be1e5ce0634a2ca03470f95169cf16f939018233a670519cb4ac58b0f",
                "sha256:bda89d5935c2eac546d648028b9901107a595863cb36bae0c73ac804a9b4ce88"
            ],
            "version": "==0.10.1"
        },
        "unittest-xml-reporting": {
            "hashes": [
                "sha256:7bf515ea8cb244255a25100cd29db611a73f8d3d0aaf672ed3266307e14cc1ca",
                "sha256:984cebba69e889401bfe3adb9088ca376b3a1f923f0590d005126c1bffd1a695"
            ],
            "index": "pypi",
            "version": "==3.0.4"
        },
        "virtualenv": {
            "hashes": [
                "sha256:43add625c53c596d38f971a465553f6318decc39d98512bc100fa1b1e839c8dc",
                "sha256:e0305af10299a7fb0d69393d8f04cb2965dda9351140d11ac8db4e5e3970451b"
            ],
            "markers": "python_version >= '2.7' and python_version not in '3.0, 3.1, 3.2, 3.3'",
            "version": "==20.0.31"
        }
    }
}<|MERGE_RESOLUTION|>--- conflicted
+++ resolved
@@ -1,11 +1,7 @@
 {
     "_meta": {
         "hash": {
-<<<<<<< HEAD
             "sha256": "644012a1c3fa3e3a30f8b8f8e672c468dfaa155d9e43d26e2be8713c8dc5ebb3"
-=======
-            "sha256": "63eec3557c8bfd42191cb5a7525d6e298471c16863adff485d917e08b72cd787"
->>>>>>> 6fc9ed3a
         },
         "pipfile-spec": 6,
         "requires": {
@@ -139,46 +135,6 @@
         },
         "cffi": {
             "hashes": [
-<<<<<<< HEAD
-                "sha256:005f2bfe11b6745d726dbb07ace4d53f057de66e336ff92d61b8c7e9c8f4777d",
-                "sha256:09e96138280241bd355cd585148dec04dbbedb4f46128f340d696eaafc82dd7b",
-                "sha256:0b1ad452cc824665ddc682400b62c9e4f5b64736a2ba99110712fdee5f2505c4",
-                "sha256:0ef488305fdce2580c8b2708f22d7785ae222d9825d3094ab073e22e93dfe51f",
-                "sha256:15f351bed09897fbda218e4db5a3d5c06328862f6198d4fb385f3e14e19decb3",
-                "sha256:22399ff4870fb4c7ef19fff6eeb20a8bbf15571913c181c78cb361024d574579",
-                "sha256:23e5d2040367322824605bc29ae8ee9175200b92cb5483ac7d466927a9b3d537",
-                "sha256:2791f68edc5749024b4722500e86303a10d342527e1e3bcac47f35fbd25b764e",
-                "sha256:2f9674623ca39c9ebe38afa3da402e9326c245f0f5ceff0623dccdac15023e05",
-                "sha256:3363e77a6176afb8823b6e06db78c46dbc4c7813b00a41300a4873b6ba63b171",
-                "sha256:33c6cdc071ba5cd6d96769c8969a0531be2d08c2628a0143a10a7dcffa9719ca",
-                "sha256:3b8eaf915ddc0709779889c472e553f0d3e8b7bdf62dab764c8921b09bf94522",
-                "sha256:3cb3e1b9ec43256c4e0f8d2837267a70b0e1ca8c4f456685508ae6106b1f504c",
-                "sha256:3eeeb0405fd145e714f7633a5173318bd88d8bbfc3dd0a5751f8c4f70ae629bc",
-                "sha256:44f60519595eaca110f248e5017363d751b12782a6f2bd6a7041cba275215f5d",
-                "sha256:4d7c26bfc1ea9f92084a1d75e11999e97b62d63128bcc90c3624d07813c52808",
-                "sha256:529c4ed2e10437c205f38f3691a68be66c39197d01062618c55f74294a4a4828",
-                "sha256:6642f15ad963b5092d65aed022d033c77763515fdc07095208f15d3563003869",
-                "sha256:85ba797e1de5b48aa5a8427b6ba62cf69607c18c5d4eb747604b7302f1ec382d",
-                "sha256:8f0f1e499e4000c4c347a124fa6a27d37608ced4fe9f7d45070563b7c4c370c9",
-                "sha256:a624fae282e81ad2e4871bdb767e2c914d0539708c0f078b5b355258293c98b0",
-                "sha256:b0358e6fefc74a16f745afa366acc89f979040e0cbc4eec55ab26ad1f6a9bfbc",
-                "sha256:bbd2f4dfee1079f76943767fce837ade3087b578aeb9f69aec7857d5bf25db15",
-                "sha256:bf39a9e19ce7298f1bd6a9758fa99707e9e5b1ebe5e90f2c3913a47bc548747c",
-                "sha256:c11579638288e53fc94ad60022ff1b67865363e730ee41ad5e6f0a17188b327a",
-                "sha256:c150eaa3dadbb2b5339675b88d4573c1be3cb6f2c33a6c83387e10cc0bf05bd3",
-                "sha256:c53af463f4a40de78c58b8b2710ade243c81cbca641e34debf3396a9640d6ec1",
-                "sha256:cb763ceceae04803adcc4e2d80d611ef201c73da32d8f2722e9d0ab0c7f10768",
-                "sha256:cc75f58cdaf043fe6a7a6c04b3b5a0e694c6a9e24050967747251fb80d7bce0d",
-                "sha256:d80998ed59176e8cba74028762fbd9b9153b9afc71ea118e63bbf5d4d0f9552b",
-                "sha256:de31b5164d44ef4943db155b3e8e17929707cac1e5bd2f363e67a56e3af4af6e",
-                "sha256:e66399cf0fc07de4dce4f588fc25bfe84a6d1285cc544e67987d22663393926d",
-                "sha256:f0620511387790860b249b9241c2f13c3a80e21a73e0b861a2df24e9d6f56730",
-                "sha256:f4eae045e6ab2bb54ca279733fe4eb85f1effda392666308250714e01907f394",
-                "sha256:f92cdecb618e5fa4658aeb97d5eb3d2f47aa94ac6477c6daf0f306c5a3b9e6b1",
-                "sha256:f92f789e4f9241cd262ad7a555ca2c648a98178a953af117ef7fad46aa1d5591"
-            ],
-            "version": "==1.14.3"
-=======
                 "sha256:0da50dcbccd7cb7e6c741ab7912b2eff48e85af217d72b57f80ebc616257125e",
                 "sha256:12a453e03124069b6896107ee133ae3ab04c624bb10683e1ed1c1663df17c13c",
                 "sha256:15419020b0e812b40d96ec9d369b2bc8109cc3295eac6e013d3261343580cc7e",
@@ -209,7 +165,6 @@
                 "sha256:f5033952def24172e60493b68717792e3aebb387a8d186c43c020d9363ee7281"
             ],
             "version": "==1.14.2"
->>>>>>> 6fc9ed3a
         },
         "chardet": {
             "hashes": [
@@ -620,19 +575,11 @@
         },
         "sentry-sdk": {
             "hashes": [
-<<<<<<< HEAD
-                "sha256:96a0e494b243a81065ec7ab73457d16719fb955ed9e469c8e4577ba737bc836e",
-                "sha256:a698993f3abbe06e88e8a3c8b61c8a79c12f62e503f1a23eda30c3921f0525a9"
-            ],
-            "index": "pypi",
-            "version": "==0.17.7"
-=======
                 "sha256:1a086486ff9da15791f294f6e9915eb3747d161ef64dee2d038a4d0b4a369b24",
                 "sha256:45486deb031cea6bbb25a540d7adb4dd48cd8a1cc31e6a5ce9fb4f792a572e9a"
             ],
             "index": "pypi",
             "version": "==0.17.6"
->>>>>>> 6fc9ed3a
         },
         "six": {
             "hashes": [
@@ -910,19 +857,11 @@
         },
         "identify": {
             "hashes": [
-<<<<<<< HEAD
-                "sha256:d7da7de6825568daa4449858ce328ecc0e1ada2554d972a6f4f90e736aaf499a",
-                "sha256:e4db4796b3b0cf4f9cb921da51430abffff2d4ba7d7c521184ed5252bd90d461"
-            ],
-            "markers": "python_version >= '2.7' and python_version not in '3.0, 3.1, 3.2, 3.3'",
-            "version": "==1.5.4"
-=======
                 "sha256:c770074ae1f19e08aadbda1c886bc6d0cb55ffdc503a8c0fe8699af2fc9664ae",
                 "sha256:d02d004568c5a01261839a05e91705e3e9f5c57a3551648f9b3fb2b9c62c0f62"
             ],
             "markers": "python_version >= '2.7' and python_version not in '3.0, 3.1, 3.2, 3.3'",
             "version": "==1.5.3"
->>>>>>> 6fc9ed3a
         },
         "mccabe": {
             "hashes": [
