[[source]]
url = "https://pypi.python.org/simple"
verify_ssl = true
name = "pypi"

[packages]
discord = {file = "https://github.com/Rapptz/discord.py/archive/rewrite.zip", egg = "discord.py[voice]"}
dulwich = "*"
multidict = "*"
sympy = "*"
aiodns = "*"
logmatic-python = "*"
aiohttp = "<2.3.0,>=2.0.0"
websockets = ">=4.0,<5.0"
<<<<<<< HEAD
sphinx = "*"
markdownify = "*"
lxml = "*"
=======
>>>>>>> d641ca86
yarl = "==1.1.1"

[dev-packages]
"flake8" = "*"
"flake8-bugbear" = "*"
"flake8-bandit" = "*"
"flake8-import-order" = "*"
"flake8-tidy-imports" = "*"
"flake8-todo" = "*"
"flake8-string-format" = "*"
safety = "*"
dodgy = "*"
requests = "*"

[requires]
python_version = "3.6"

[scripts]
<<<<<<< HEAD
start = "python -m bot"
=======
start = "python -m bot"
build = "docker build -t pythondiscord/bot:latest -f docker/Dockerfile ."
push = "docker push pythondiscord/bot:latest"
buildbase = "docker build -t pythondiscord/bot-base:latest -f docker/Dockerfile.base ."
pushbase = "docker push pythondiscord/bot-base:latest"
>>>>>>> d641ca86
<|MERGE_RESOLUTION|>--- conflicted
+++ resolved
@@ -12,12 +12,9 @@
 logmatic-python = "*"
 aiohttp = "<2.3.0,>=2.0.0"
 websockets = ">=4.0,<5.0"
-<<<<<<< HEAD
 sphinx = "*"
 markdownify = "*"
 lxml = "*"
-=======
->>>>>>> d641ca86
 yarl = "==1.1.1"
 
 [dev-packages]
@@ -36,12 +33,8 @@
 python_version = "3.6"
 
 [scripts]
-<<<<<<< HEAD
-start = "python -m bot"
-=======
 start = "python -m bot"
 build = "docker build -t pythondiscord/bot:latest -f docker/Dockerfile ."
 push = "docker push pythondiscord/bot:latest"
 buildbase = "docker build -t pythondiscord/bot-base:latest -f docker/Dockerfile.base ."
-pushbase = "docker push pythondiscord/bot-base:latest"
->>>>>>> d641ca86
+pushbase = "docker push pythondiscord/bot-base:latest"