--- conflicted
+++ resolved
@@ -20,13 +20,10 @@
 sentry-sdk = "~=0.14"
 coloredlogs = "~=14.0"
 colorama = {version = "~=0.4.3",sys_platform = "== 'win32'"}
-<<<<<<< HEAD
 jsonpickle = "*"
 pythonping = "*"
 socket = "*"
-=======
 statsd = "~=3.3"
->>>>>>> b7b48d02
 
 [dev-packages]
 coverage = "~=5.0"
