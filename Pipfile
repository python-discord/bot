--- conflicted
+++ resolved
@@ -21,12 +21,9 @@
 coloredlogs = "~=14.0"
 colorama = {version = "~=0.4.3",sys_platform = "== 'win32'"}
 statsd = "~=3.3"
-<<<<<<< HEAD
-regex = "~=2020.5.14"
-=======
 feedparser = "~=5.2"
 beautifulsoup4 = "~=4.9"
->>>>>>> 9c7627ab
+regex = "~=2020.5.14"
 
 [dev-packages]
 coverage = "~=5.0"
